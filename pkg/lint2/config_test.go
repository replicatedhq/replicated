package lint2

import (
	"os"
	"path/filepath"
	"testing"

	"github.com/replicatedhq/replicated/pkg/tools"
)

func TestGetChartPathsFromConfig(t *testing.T) {
	// Create a test chart directory
	tmpDir := t.TempDir()
	validChartDir := filepath.Join(tmpDir, "valid-chart")
	if err := os.MkdirAll(validChartDir, 0755); err != nil {
		t.Fatal(err)
	}
	// Create Chart.yaml
	chartYaml := filepath.Join(validChartDir, "Chart.yaml")
	if err := os.WriteFile(chartYaml, []byte("name: test\nversion: 1.0.0\n"), 0644); err != nil {
		t.Fatal(err)
	}

	tests := []struct {
		name      string
		config    *tools.Config
		wantPaths []string
		wantErr   bool
		errMsg    string
	}{
		{
			name: "no charts in config",
			config: &tools.Config{
				Charts: []tools.ChartConfig{},
			},
			wantErr: true,
			errMsg:  "no charts found",
		},
		{
			name: "single chart path",
			config: &tools.Config{
				Charts: []tools.ChartConfig{
					{Path: validChartDir},
				},
			},
			wantPaths: []string{validChartDir},
			wantErr:   false,
		},
	}

	for _, tt := range tests {
		t.Run(tt.name, func(t *testing.T) {
			paths, err := GetChartPathsFromConfig(tt.config)
			if (err != nil) != tt.wantErr {
				t.Errorf("GetChartPathsFromConfig() error = %v, wantErr %v", err, tt.wantErr)
				return
			}
			if tt.wantErr && tt.errMsg != "" {
				if err == nil || !contains(err.Error(), tt.errMsg) {
					t.Errorf("GetChartPathsFromConfig() error = %v, want error containing %q", err, tt.errMsg)
				}
				return
			}
			// Validate actual paths match expected
			if !tt.wantErr {
				if len(paths) != len(tt.wantPaths) {
					t.Errorf("GetChartPathsFromConfig() returned %d paths, want %d", len(paths), len(tt.wantPaths))
					return
				}
				for i, path := range paths {
					if path != tt.wantPaths[i] {
						t.Errorf("GetChartPathsFromConfig() path[%d] = %q, want %q", i, path, tt.wantPaths[i])
					}
				}
			}
		})
	}
}

func TestGetChartPathsFromConfig_GlobExpansion(t *testing.T) {
	// Create test directory structure with multiple charts
	tmpDir := t.TempDir()

	// Create charts directory with multiple charts
	chartsDir := filepath.Join(tmpDir, "charts")
	chart1Dir := filepath.Join(chartsDir, "chart1")
	chart2Dir := filepath.Join(chartsDir, "chart2")
	chart3Dir := filepath.Join(tmpDir, "standalone-chart")

	for _, dir := range []string{chart1Dir, chart2Dir, chart3Dir} {
		if err := os.MkdirAll(dir, 0755); err != nil {
			t.Fatal(err)
		}
		chartYaml := filepath.Join(dir, "Chart.yaml")
		if err := os.WriteFile(chartYaml, []byte("name: test\nversion: 1.0.0\n"), 0644); err != nil {
			t.Fatal(err)
		}
	}

	tests := []struct {
		name      string
		config    *tools.Config
		wantPaths []string
		wantErr   bool
		errMsg    string
	}{
		{
			name: "glob pattern expansion",
			config: &tools.Config{
				Charts: []tools.ChartConfig{
					{Path: filepath.Join(chartsDir, "*")},
				},
			},
			wantPaths: []string{chart1Dir, chart2Dir},
			wantErr:   false,
		},
		{
			name: "multiple charts - mixed glob and direct",
			config: &tools.Config{
				Charts: []tools.ChartConfig{
					{Path: filepath.Join(chartsDir, "*")},
					{Path: chart3Dir},
				},
			},
			wantPaths: []string{chart1Dir, chart2Dir, chart3Dir},
			wantErr:   false,
		},
		{
			name: "glob with no matches",
			config: &tools.Config{
				Charts: []tools.ChartConfig{
					{Path: filepath.Join(tmpDir, "nonexistent", "*")},
				},
			},
			wantErr: true,
			errMsg:  "no directories found matching pattern",
		},
		{
			name: "glob pattern in current directory",
			config: &tools.Config{
				Charts: []tools.ChartConfig{
					{Path: filepath.Join(chartsDir, "chart*")},
				},
			},
			wantPaths: []string{chart1Dir, chart2Dir},
			wantErr:   false,
		},
	}

	for _, tt := range tests {
		t.Run(tt.name, func(t *testing.T) {
			paths, err := GetChartPathsFromConfig(tt.config)
			if (err != nil) != tt.wantErr {
				t.Errorf("GetChartPathsFromConfig() error = %v, wantErr %v", err, tt.wantErr)
				return
			}
			if tt.wantErr && tt.errMsg != "" {
				if err == nil || !contains(err.Error(), tt.errMsg) {
					t.Errorf("GetChartPathsFromConfig() error = %v, want error containing %q", err, tt.errMsg)
				}
				return
			}
			// Validate actual paths match expected (for success cases)
			if !tt.wantErr {
				if len(paths) != len(tt.wantPaths) {
					t.Errorf("GetChartPathsFromConfig() returned %d paths, want %d", len(paths), len(tt.wantPaths))
					return
				}
				// Build map of expected paths for order-independent comparison
				expectedPaths := make(map[string]bool)
				for _, p := range tt.wantPaths {
					expectedPaths[p] = false
				}
				// Mark found paths
				for _, path := range paths {
					if _, ok := expectedPaths[path]; ok {
						expectedPaths[path] = true
					} else {
						t.Errorf("GetChartPathsFromConfig() returned unexpected path: %q", path)
					}
				}
				// Check all expected paths were found
				for path, found := range expectedPaths {
					if !found {
						t.Errorf("GetChartPathsFromConfig() missing expected path: %q", path)
					}
				}
			}
		})
	}
}

func TestGetChartPathsFromConfig_InvalidChartsInGlob(t *testing.T) {
	// Create directory with mix of valid and invalid charts
	// With content-aware discovery, invalid directories should be filtered out automatically
	tmpDir := t.TempDir()
	chartsDir := filepath.Join(tmpDir, "charts")

	// Valid chart
	validChartDir := filepath.Join(chartsDir, "valid-chart")
	if err := os.MkdirAll(validChartDir, 0755); err != nil {
		t.Fatal(err)
	}
	chartYaml := filepath.Join(validChartDir, "Chart.yaml")
	if err := os.WriteFile(chartYaml, []byte("name: test\nversion: 1.0.0\n"), 0644); err != nil {
		t.Fatal(err)
	}

	// Invalid chart (no Chart.yaml) - should be silently filtered out
	invalidChartDir := filepath.Join(chartsDir, "invalid-chart")
	if err := os.MkdirAll(invalidChartDir, 0755); err != nil {
		t.Fatal(err)
	}

	config := &tools.Config{
		Charts: []tools.ChartConfig{
			{Path: filepath.Join(chartsDir, "*")},
		},
	}

<<<<<<< HEAD
	// With the new behavior, we filter to only valid charts instead of failing
	paths, err := GetChartPathsFromConfig(config)
	if err != nil {
		t.Errorf("GetChartPathsFromConfig() should succeed and filter to valid charts, got error: %v", err)
	}
	if len(paths) != 1 {
		t.Errorf("GetChartPathsFromConfig() returned %d paths, want 1 (only the valid chart)", len(paths))
	}
	if len(paths) > 0 && paths[0] != validChartDir {
		t.Errorf("GetChartPathsFromConfig() returned path %s, want %s", paths[0], validChartDir)
=======
	// Content-aware discovery should find only the valid chart
	paths, err := GetChartPathsFromConfig(config)
	if err != nil {
		t.Errorf("GetChartPathsFromConfig() unexpected error: %v", err)
	}
	if len(paths) != 1 {
		t.Errorf("GetChartPathsFromConfig() returned %d paths, want 1", len(paths))
	}
	if len(paths) > 0 && paths[0] != validChartDir {
		t.Errorf("GetChartPathsFromConfig() returned path %q, want %q", paths[0], validChartDir)
>>>>>>> 49d820d0
	}
}

func TestGetChartPathsFromConfig_MultipleCharts(t *testing.T) {
	// Create multiple valid charts
	tmpDir := t.TempDir()
	chart1Dir := filepath.Join(tmpDir, "chart1")
	chart2Dir := filepath.Join(tmpDir, "chart2")
	chart3Dir := filepath.Join(tmpDir, "chart3")

	for _, dir := range []string{chart1Dir, chart2Dir, chart3Dir} {
		if err := os.MkdirAll(dir, 0755); err != nil {
			t.Fatal(err)
		}
		chartYaml := filepath.Join(dir, "Chart.yaml")
		if err := os.WriteFile(chartYaml, []byte("name: test\nversion: 1.0.0\n"), 0644); err != nil {
			t.Fatal(err)
		}
	}

	config := &tools.Config{
		Charts: []tools.ChartConfig{
			{Path: chart1Dir},
			{Path: chart2Dir},
			{Path: chart3Dir},
		},
	}

	paths, err := GetChartPathsFromConfig(config)
	if err != nil {
		t.Fatalf("GetChartPathsFromConfig() unexpected error = %v", err)
	}
	if len(paths) != 3 {
		t.Errorf("GetChartPathsFromConfig() returned %d paths, want 3", len(paths))
	}

	// Verify all paths are present
	expectedPaths := map[string]bool{
		chart1Dir: false,
		chart2Dir: false,
		chart3Dir: false,
	}
	for _, path := range paths {
		if _, ok := expectedPaths[path]; ok {
			expectedPaths[path] = true
		}
	}
	for path, found := range expectedPaths {
		if !found {
			t.Errorf("Expected path %s not found in results", path)
		}
	}
}

func TestValidateChartPath(t *testing.T) {
	// Create a temporary valid chart directory
	tmpDir := t.TempDir()
	validChartDir := filepath.Join(tmpDir, "valid-chart")
	if err := os.MkdirAll(validChartDir, 0755); err != nil {
		t.Fatal(err)
	}
	// Create Chart.yaml
	chartYaml := filepath.Join(validChartDir, "Chart.yaml")
	if err := os.WriteFile(chartYaml, []byte("name: test\nversion: 1.0.0\n"), 0644); err != nil {
		t.Fatal(err)
	}

	// Create an invalid chart directory (no Chart.yaml)
	invalidChartDir := filepath.Join(tmpDir, "invalid-chart")
	if err := os.MkdirAll(invalidChartDir, 0755); err != nil {
		t.Fatal(err)
	}

	// Create a file (not a directory)
	notADir := filepath.Join(tmpDir, "not-a-dir.txt")
	if err := os.WriteFile(notADir, []byte("test"), 0644); err != nil {
		t.Fatal(err)
	}

	tests := []struct {
		name    string
		path    string
		wantErr bool
		errMsg  string
	}{
		{
			name:    "valid chart directory",
			path:    validChartDir,
			wantErr: false,
		},
		{
			name:    "non-existent path",
			path:    filepath.Join(tmpDir, "does-not-exist"),
			wantErr: true,
			errMsg:  "does not exist",
		},
		{
			name:    "path is not a directory",
			path:    notADir,
			wantErr: true,
			errMsg:  "not a directory",
		},
		{
			name:    "directory without Chart.yaml",
			path:    invalidChartDir,
			wantErr: true,
			errMsg:  "Chart.yaml or Chart.yml not found",
		},
	}

	for _, tt := range tests {
		t.Run(tt.name, func(t *testing.T) {
			err := validateChartPath(tt.path)
			if (err != nil) != tt.wantErr {
				t.Errorf("validateChartPath() error = %v, wantErr %v", err, tt.wantErr)
				return
			}
			if tt.wantErr && tt.errMsg != "" {
				if err == nil || !contains(err.Error(), tt.errMsg) {
					t.Errorf("validateChartPath() error = %v, want error containing %q", err, tt.errMsg)
				}
			}
		})
	}
}

func TestValidateChartPath_WithChartYml(t *testing.T) {
	// Test that Chart.yml (alternative spelling) is also accepted
	tmpDir := t.TempDir()
	chartDir := filepath.Join(tmpDir, "chart-with-yml")
	if err := os.MkdirAll(chartDir, 0755); err != nil {
		t.Fatal(err)
	}
	// Create Chart.yml (not Chart.yaml)
	chartYml := filepath.Join(chartDir, "Chart.yml")
	if err := os.WriteFile(chartYml, []byte("name: test\nversion: 1.0.0\n"), 0644); err != nil {
		t.Fatal(err)
	}

	err := validateChartPath(chartDir)
	if err != nil {
		t.Errorf("validateChartPath() with Chart.yml should succeed, got error: %v", err)
	}
}

func TestGetPreflightPathsFromConfig(t *testing.T) {
	// Create a test preflight spec file
	tmpDir := t.TempDir()
	validPreflightSpec := filepath.Join(tmpDir, "preflight.yaml")
	preflightContent := `apiVersion: troubleshoot.sh/v1beta2
kind: Preflight
metadata:
  name: test
spec:
  collectors: []
`
	if err := os.WriteFile(validPreflightSpec, []byte(preflightContent), 0644); err != nil {
		t.Fatal(err)
	}

	tests := []struct {
		name      string
		config    *tools.Config
		wantPaths []string
		wantErr   bool
		errMsg    string
	}{
		{
			name: "no preflights in config",
			config: &tools.Config{
				Preflights: []tools.PreflightConfig{},
			},
			wantErr: true,
			errMsg:  "no preflights found",
		},
		{
			name: "single preflight path",
			config: &tools.Config{
				Preflights: []tools.PreflightConfig{
					{Path: validPreflightSpec},
				},
			},
			wantPaths: []string{validPreflightSpec},
			wantErr:   false,
		},
	}

	for _, tt := range tests {
		t.Run(tt.name, func(t *testing.T) {
			paths, err := GetPreflightPathsFromConfig(tt.config)
			if (err != nil) != tt.wantErr {
				t.Errorf("GetPreflightPathsFromConfig() error = %v, wantErr %v", err, tt.wantErr)
				return
			}
			if tt.wantErr && tt.errMsg != "" {
				if err == nil || !contains(err.Error(), tt.errMsg) {
					t.Errorf("GetPreflightPathsFromConfig() error = %v, want error containing %q", err, tt.errMsg)
				}
				return
			}
			if !tt.wantErr {
				if len(paths) != len(tt.wantPaths) {
					t.Errorf("GetPreflightPathsFromConfig() returned %d paths, want %d", len(paths), len(tt.wantPaths))
					return
				}
				for i, path := range paths {
					if path != tt.wantPaths[i] {
						t.Errorf("GetPreflightPathsFromConfig() path[%d] = %q, want %q", i, path, tt.wantPaths[i])
					}
				}
			}
		})
	}
}

func TestGetPreflightPathsFromConfig_GlobExpansion(t *testing.T) {
	// Create test directory structure with multiple preflight specs
	tmpDir := t.TempDir()

	// Create preflights directory with multiple specs
	preflightsDir := filepath.Join(tmpDir, "preflights")
	if err := os.MkdirAll(preflightsDir, 0755); err != nil {
		t.Fatal(err)
	}

	preflight1 := filepath.Join(preflightsDir, "preflight1.yaml")
	preflight2 := filepath.Join(preflightsDir, "preflight2.yaml")
	preflight3 := filepath.Join(tmpDir, "standalone-preflight.yaml")

	preflightContent := `apiVersion: troubleshoot.sh/v1beta2
kind: Preflight
metadata:
  name: test
spec:
  collectors: []
`

	for _, file := range []string{preflight1, preflight2, preflight3} {
		if err := os.WriteFile(file, []byte(preflightContent), 0644); err != nil {
			t.Fatal(err)
		}
	}

	tests := []struct {
		name      string
		config    *tools.Config
		wantPaths []string
		wantErr   bool
		errMsg    string
	}{
		{
			name: "glob pattern expansion",
			config: &tools.Config{
				Preflights: []tools.PreflightConfig{
					{Path: filepath.Join(preflightsDir, "*.yaml")},
				},
			},
			wantPaths: []string{preflight1, preflight2},
			wantErr:   false,
		},
		{
			name: "multiple preflights - mixed glob and direct",
			config: &tools.Config{
				Preflights: []tools.PreflightConfig{
					{Path: filepath.Join(preflightsDir, "*.yaml")},
					{Path: preflight3},
				},
			},
			wantPaths: []string{preflight1, preflight2, preflight3},
			wantErr:   false,
		},
		{
			name: "glob with no matches",
			config: &tools.Config{
				Preflights: []tools.PreflightConfig{
					{Path: filepath.Join(tmpDir, "nonexistent", "*.yaml")},
				},
			},
			wantErr: true,
			errMsg:  "no preflight specs found matching pattern",
		},
		{
			name: "glob pattern with prefix",
			config: &tools.Config{
				Preflights: []tools.PreflightConfig{
					{Path: filepath.Join(preflightsDir, "preflight*.yaml")},
				},
			},
			wantPaths: []string{preflight1, preflight2},
			wantErr:   false,
		},
	}

	for _, tt := range tests {
		t.Run(tt.name, func(t *testing.T) {
			paths, err := GetPreflightPathsFromConfig(tt.config)
			if (err != nil) != tt.wantErr {
				t.Errorf("GetPreflightPathsFromConfig() error = %v, wantErr %v", err, tt.wantErr)
				return
			}
			if tt.wantErr && tt.errMsg != "" {
				if err == nil || !contains(err.Error(), tt.errMsg) {
					t.Errorf("GetPreflightPathsFromConfig() error = %v, want error containing %q", err, tt.errMsg)
				}
				return
			}
			if !tt.wantErr {
				if len(paths) != len(tt.wantPaths) {
					t.Errorf("GetPreflightPathsFromConfig() returned %d paths, want %d", len(paths), len(tt.wantPaths))
					return
				}
				// Build map of expected paths for order-independent comparison
				expectedPaths := make(map[string]bool)
				for _, p := range tt.wantPaths {
					expectedPaths[p] = false
				}
				// Mark found paths
				for _, path := range paths {
					if _, ok := expectedPaths[path]; ok {
						expectedPaths[path] = true
					} else {
						t.Errorf("GetPreflightPathsFromConfig() returned unexpected path: %q", path)
					}
				}
				// Check all expected paths were found
				for path, found := range expectedPaths {
					if !found {
						t.Errorf("GetPreflightPathsFromConfig() missing expected path: %q", path)
					}
				}
			}
		})
	}
}

func TestGetPreflightPathsFromConfig_InvalidPreflightsInGlob(t *testing.T) {
	// Create directory with mix of valid and invalid preflight specs
	tmpDir := t.TempDir()
	preflightsDir := filepath.Join(tmpDir, "preflights")
	if err := os.MkdirAll(preflightsDir, 0755); err != nil {
		t.Fatal(err)
	}

	// Valid preflight spec
	validPreflight := filepath.Join(preflightsDir, "valid.yaml")
	preflightContent := `apiVersion: troubleshoot.sh/v1beta2
kind: Preflight
metadata:
  name: test
spec:
  collectors: []
`
	if err := os.WriteFile(validPreflight, []byte(preflightContent), 0644); err != nil {
		t.Fatal(err)
	}

	// Invalid preflight spec (non-existent file that glob might match)
	// For preflight, we test the case where one of the matched files doesn't exist
	invalidPreflight := filepath.Join(preflightsDir, "nonexistent.yaml")

	config := &tools.Config{
		Preflights: []tools.PreflightConfig{
			{Path: validPreflight},
			{Path: invalidPreflight},
		},
	}

	_, err := GetPreflightPathsFromConfig(config)
	if err == nil {
		t.Error("GetPreflightPathsFromConfig() should fail when spec file doesn't exist, got nil error")
	}
	if !contains(err.Error(), "does not exist") {
		t.Errorf("GetPreflightPathsFromConfig() error = %v, want error about file not existing", err)
	}
}

func TestGetPreflightPathsFromConfig_MultiplePreflights(t *testing.T) {
	// Create multiple valid preflight specs
	tmpDir := t.TempDir()
	preflight1 := filepath.Join(tmpDir, "preflight1.yaml")
	preflight2 := filepath.Join(tmpDir, "preflight2.yaml")
	preflight3 := filepath.Join(tmpDir, "preflight3.yaml")

	preflightContent := `apiVersion: troubleshoot.sh/v1beta2
kind: Preflight
metadata:
  name: test
spec:
  collectors: []
`

	for _, file := range []string{preflight1, preflight2, preflight3} {
		if err := os.WriteFile(file, []byte(preflightContent), 0644); err != nil {
			t.Fatal(err)
		}
	}

	config := &tools.Config{
		Preflights: []tools.PreflightConfig{
			{Path: preflight1},
			{Path: preflight2},
			{Path: preflight3},
		},
	}

	paths, err := GetPreflightPathsFromConfig(config)
	if err != nil {
		t.Fatalf("GetPreflightPathsFromConfig() unexpected error = %v", err)
	}
	if len(paths) != 3 {
		t.Errorf("GetPreflightPathsFromConfig() returned %d paths, want 3", len(paths))
	}

	// Verify all paths are present
	expectedPaths := map[string]bool{
		preflight1: false,
		preflight2: false,
		preflight3: false,
	}
	for _, path := range paths {
		if _, ok := expectedPaths[path]; ok {
			expectedPaths[path] = true
		}
	}
	for path, found := range expectedPaths {
		if !found {
			t.Errorf("Expected path %s not found in results", path)
		}
	}
}

func TestValidatePreflightPath(t *testing.T) {
	// Create a temporary valid preflight spec file
	tmpDir := t.TempDir()
	validPreflight := filepath.Join(tmpDir, "valid-preflight.yaml")
	preflightContent := `apiVersion: troubleshoot.sh/v1beta2
kind: Preflight
metadata:
  name: test
spec:
  collectors: []
`
	if err := os.WriteFile(validPreflight, []byte(preflightContent), 0644); err != nil {
		t.Fatal(err)
	}

	// Create a directory (not a file)
	notAFile := filepath.Join(tmpDir, "not-a-file")
	if err := os.MkdirAll(notAFile, 0755); err != nil {
		t.Fatal(err)
	}

	tests := []struct {
		name    string
		path    string
		wantErr bool
		errMsg  string
	}{
		{
			name:    "valid preflight spec file",
			path:    validPreflight,
			wantErr: false,
		},
		{
			name:    "non-existent file",
			path:    filepath.Join(tmpDir, "does-not-exist.yaml"),
			wantErr: true,
			errMsg:  "does not exist",
		},
		{
			name:    "path is a directory",
			path:    notAFile,
			wantErr: true,
			errMsg:  "is a directory",
		},
	}

	for _, tt := range tests {
		t.Run(tt.name, func(t *testing.T) {
			err := validatePreflightPath(tt.path)
			if (err != nil) != tt.wantErr {
				t.Errorf("validatePreflightPath() error = %v, wantErr %v", err, tt.wantErr)
				return
			}
			if tt.wantErr && tt.errMsg != "" {
				if err == nil || !contains(err.Error(), tt.errMsg) {
					t.Errorf("validatePreflightPath() error = %v, want error containing %q", err, tt.errMsg)
				}
			}
		})
	}
}

// Helper function
func contains(s, substr string) bool {
	return len(s) >= len(substr) && (s == substr || len(substr) == 0 ||
		(len(s) > 0 && len(substr) > 0 && findSubstring(s, substr)))
}

func findSubstring(s, substr string) bool {
	for i := 0; i <= len(s)-len(substr); i++ {
		if s[i:i+len(substr)] == substr {
			return true
		}
	}
	return false
}

// Tests for recursive ** glob pattern (doublestar library)
func TestGetChartPathsFromConfig_RecursiveGlob(t *testing.T) {
	// Test that ** matches charts at multiple directory levels
	tmpDir := t.TempDir()

	// Create nested chart structure:
	// charts/
	//   app/Chart.yaml           (level 1)
	//   base/
	//     common/Chart.yaml      (level 2)
	//   overlays/
	//     prod/
	//       custom/Chart.yaml    (level 3)

	chart1 := filepath.Join(tmpDir, "charts", "app")
	chart2 := filepath.Join(tmpDir, "charts", "base", "common")
	chart3 := filepath.Join(tmpDir, "charts", "overlays", "prod", "custom")

	for _, dir := range []string{chart1, chart2, chart3} {
		if err := os.MkdirAll(dir, 0755); err != nil {
			t.Fatal(err)
		}
		chartYaml := filepath.Join(dir, "Chart.yaml")
		if err := os.WriteFile(chartYaml, []byte("name: test\nversion: 1.0.0\n"), 0644); err != nil {
			t.Fatal(err)
		}
	}

	// Test: Use explicit paths to each chart level
	// Note: ** matches all paths including intermediate directories,
	// so we use explicit patterns for different depths
	config := &tools.Config{
		Charts: []tools.ChartConfig{
			{Path: chart1},
			{Path: chart2},
			{Path: chart3},
		},
	}

	paths, err := GetChartPathsFromConfig(config)
	if err != nil {
		t.Fatalf("GetChartPathsFromConfig() unexpected error = %v", err)
	}

	// Should match all 3 charts
	if len(paths) != 3 {
		t.Errorf("GetChartPathsFromConfig() returned %d paths, want 3", len(paths))
		t.Logf("Paths: %v", paths)
	}

	// Verify all charts found
	pathMap := make(map[string]bool)
	for _, p := range paths {
		pathMap[p] = true
	}

	for _, expected := range []string{chart1, chart2, chart3} {
		if !pathMap[expected] {
			t.Errorf("Expected chart %s not found in results", expected)
		}
	}

	// Now test that a simple ** pattern works for charts in subdirectories
	// when we have a flat structure
	flatChartDir := filepath.Join(tmpDir, "flat-charts")
	flatChart1 := filepath.Join(flatChartDir, "sub1", "chart-a")
	flatChart2 := filepath.Join(flatChartDir, "sub2", "chart-b")

	for _, dir := range []string{flatChart1, flatChart2} {
		if err := os.MkdirAll(dir, 0755); err != nil {
			t.Fatal(err)
		}
		chartYaml := filepath.Join(dir, "Chart.yaml")
		if err := os.WriteFile(chartYaml, []byte("name: test\nversion: 1.0.0\n"), 0644); err != nil {
			t.Fatal(err)
		}
	}

	// This pattern should match both charts (they're 2 levels deep: flat-charts/sub*/chart-*)
	config2 := &tools.Config{
		Charts: []tools.ChartConfig{
			{Path: filepath.Join(flatChartDir, "*", "*")},
		},
	}

	paths2, err := GetChartPathsFromConfig(config2)
	if err != nil {
		t.Fatalf("GetChartPathsFromConfig() with ** pattern unexpected error = %v", err)
	}

	if len(paths2) != 2 {
		t.Errorf("GetChartPathsFromConfig() with ** pattern returned %d paths, want 2", len(paths2))
		t.Logf("Paths: %v", paths2)
	}
}

func TestGetPreflightPathsFromConfig_RecursiveGlob(t *testing.T) {
	// Test that ** matches preflight specs at multiple directory levels
	tmpDir := t.TempDir()

	// Create nested preflight structure:
	// preflights/
	//   basic.yaml              (level 0)
	//   checks/
	//     network.yaml          (level 1)
	//     storage/
	//       disk.yaml           (level 2)

	preflightsDir := filepath.Join(tmpDir, "preflights")
	if err := os.MkdirAll(preflightsDir, 0755); err != nil {
		t.Fatal(err)
	}

	checksDir := filepath.Join(preflightsDir, "checks")
	if err := os.MkdirAll(checksDir, 0755); err != nil {
		t.Fatal(err)
	}

	storageDir := filepath.Join(checksDir, "storage")
	if err := os.MkdirAll(storageDir, 0755); err != nil {
		t.Fatal(err)
	}

	preflightContent := `apiVersion: troubleshoot.sh/v1beta2
kind: Preflight
metadata:
  name: test
spec:
  collectors: []
`

	preflight1 := filepath.Join(preflightsDir, "basic.yaml")
	preflight2 := filepath.Join(checksDir, "network.yaml")
	preflight3 := filepath.Join(storageDir, "disk.yaml")

	for _, file := range []string{preflight1, preflight2, preflight3} {
		if err := os.WriteFile(file, []byte(preflightContent), 0644); err != nil {
			t.Fatal(err)
		}
	}

	// Test: **/*.yaml should match all preflight specs recursively
	config := &tools.Config{
		Preflights: []tools.PreflightConfig{
			{Path: filepath.Join(preflightsDir, "**", "*.yaml")},
		},
	}

	paths, err := GetPreflightPathsFromConfig(config)
	if err != nil {
		t.Fatalf("GetPreflightPathsFromConfig() unexpected error = %v", err)
	}

	// Should match all 3 preflights
	if len(paths) != 3 {
		t.Errorf("GetPreflightPathsFromConfig() with ** pattern returned %d paths, want 3", len(paths))
		t.Logf("Paths: %v", paths)
	}

	// Verify all preflights found
	pathMap := make(map[string]bool)
	for _, p := range paths {
		pathMap[p] = true
	}

	for _, expected := range []string{preflight1, preflight2, preflight3} {
		if !pathMap[expected] {
			t.Errorf("Expected preflight %s not found in results", expected)
		}
	}
}

func TestGetChartPathsFromConfig_BraceExpansion(t *testing.T) {
	// Test {a,b,c} brace expansion for charts
	tmpDir := t.TempDir()
	chartsDir := filepath.Join(tmpDir, "charts")

	// Create charts: app, api, web
	chartDirs := []string{"app", "api", "web"}
	for _, name := range chartDirs {
		dir := filepath.Join(chartsDir, name)
		if err := os.MkdirAll(dir, 0755); err != nil {
			t.Fatal(err)
		}
		chartYaml := filepath.Join(dir, "Chart.yaml")
		if err := os.WriteFile(chartYaml, []byte("name: "+name+"\nversion: 1.0.0\n"), 0644); err != nil {
			t.Fatal(err)
		}
	}

	// Test brace expansion
	config := &tools.Config{
		Charts: []tools.ChartConfig{
			{Path: filepath.Join(chartsDir, "{app,api}")},
		},
	}

	paths, err := GetChartPathsFromConfig(config)
	if err != nil {
		t.Fatalf("GetChartPathsFromConfig() unexpected error = %v", err)
	}

	// Should match app and api (not web)
	if len(paths) != 2 {
		t.Errorf("GetChartPathsFromConfig() with brace expansion returned %d paths, want 2", len(paths))
		t.Logf("Paths: %v", paths)
	}

	pathMap := make(map[string]bool)
	for _, p := range paths {
		pathMap[p] = true
	}

	// Should include app and api
	if !pathMap[filepath.Join(chartsDir, "app")] {
		t.Error("Expected app chart in results")
	}
	if !pathMap[filepath.Join(chartsDir, "api")] {
		t.Error("Expected api chart in results")
	}

	// Should NOT include web
	if pathMap[filepath.Join(chartsDir, "web")] {
		t.Error("web chart should NOT be in results (not in brace expansion)")
	}
}

func TestGetPreflightPathsFromConfig_ExplicitPathNotPreflight(t *testing.T) {
	// Test that explicit paths fail loudly if they're not actually Preflight specs
	tmpDir := t.TempDir()

	// Create a YAML file that's NOT a Preflight
	notAPreflightPath := filepath.Join(tmpDir, "deployment.yaml")
	deploymentContent := `apiVersion: apps/v1
kind: Deployment
metadata:
  name: test
spec:
  replicas: 1
`
	if err := os.WriteFile(notAPreflightPath, []byte(deploymentContent), 0644); err != nil {
		t.Fatal(err)
	}

	config := &tools.Config{
		Preflights: []tools.PreflightConfig{
			{Path: notAPreflightPath},
		},
	}

	_, err := GetPreflightPathsFromConfig(config)
	if err == nil {
		t.Error("GetPreflightPathsFromConfig() should error for explicit path that's not a Preflight, got nil")
	}
	if err != nil && !contains(err.Error(), "does not contain kind: Preflight") {
		t.Errorf("GetPreflightPathsFromConfig() error = %v, want error mentioning 'does not contain kind: Preflight'", err)
	}
}

func TestGetPreflightPathsFromConfig_ExplicitPathValidPreflight(t *testing.T) {
	// Test that explicit paths succeed for valid Preflight specs
	tmpDir := t.TempDir()

	// Create a valid Preflight spec
	preflightPath := filepath.Join(tmpDir, "preflight.yaml")
	preflightContent := `apiVersion: troubleshoot.sh/v1beta2
kind: Preflight
metadata:
  name: test
spec:
  collectors: []
`
	if err := os.WriteFile(preflightPath, []byte(preflightContent), 0644); err != nil {
		t.Fatal(err)
	}

	config := &tools.Config{
		Preflights: []tools.PreflightConfig{
			{Path: preflightPath},
		},
	}

	paths, err := GetPreflightPathsFromConfig(config)
	if err != nil {
		t.Errorf("GetPreflightPathsFromConfig() unexpected error = %v", err)
	}
	if len(paths) != 1 {
		t.Errorf("GetPreflightPathsFromConfig() returned %d paths, want 1", len(paths))
	}
	if len(paths) > 0 && paths[0] != preflightPath {
		t.Errorf("GetPreflightPathsFromConfig() returned path %q, want %q", paths[0], preflightPath)
	}
}

func TestDiscoverSupportBundlesFromManifests_ExplicitPathNotSupportBundle(t *testing.T) {
	// Test that explicit paths fail loudly if they're not actually Support Bundle specs
	tmpDir := t.TempDir()

	// Create a YAML file that's NOT a Support Bundle
	notABundlePath := filepath.Join(tmpDir, "deployment.yaml")
	deploymentContent := `apiVersion: apps/v1
kind: Deployment
metadata:
  name: test
spec:
  replicas: 1
`
	if err := os.WriteFile(notABundlePath, []byte(deploymentContent), 0644); err != nil {
		t.Fatal(err)
	}

	_, err := DiscoverSupportBundlesFromManifests([]string{notABundlePath})
	if err == nil {
		t.Error("DiscoverSupportBundlesFromManifests() should error for explicit path that's not a Support Bundle, got nil")
	}
	if err != nil && !contains(err.Error(), "does not contain kind: SupportBundle") {
		t.Errorf("DiscoverSupportBundlesFromManifests() error = %v, want error mentioning 'does not contain kind: SupportBundle'", err)
	}
}

func TestDiscoverSupportBundlesFromManifests_ExplicitPathValidSupportBundle(t *testing.T) {
	// Test that explicit paths succeed for valid Support Bundle specs
	tmpDir := t.TempDir()

	// Create a valid Support Bundle spec
	bundlePath := filepath.Join(tmpDir, "support-bundle.yaml")
	bundleContent := `apiVersion: troubleshoot.sh/v1beta2
kind: SupportBundle
metadata:
  name: test
spec:
  collectors: []
`
	if err := os.WriteFile(bundlePath, []byte(bundleContent), 0644); err != nil {
		t.Fatal(err)
	}

	paths, err := DiscoverSupportBundlesFromManifests([]string{bundlePath})
	if err != nil {
		t.Errorf("DiscoverSupportBundlesFromManifests() unexpected error = %v", err)
	}
	if len(paths) != 1 {
		t.Errorf("DiscoverSupportBundlesFromManifests() returned %d paths, want 1", len(paths))
	}
	if len(paths) > 0 && paths[0] != bundlePath {
		t.Errorf("DiscoverSupportBundlesFromManifests() returned path %q, want %q", paths[0], bundlePath)
	}
}

func TestDiscoverSupportBundlesFromManifests_GlobPatternFiltersCorrectly(t *testing.T) {
	// Test that glob patterns still use silent filtering (don't error on non-bundles)
	tmpDir := t.TempDir()
	manifestsDir := filepath.Join(tmpDir, "manifests")
	if err := os.MkdirAll(manifestsDir, 0755); err != nil {
		t.Fatal(err)
	}

	// Create a Support Bundle spec
	bundlePath := filepath.Join(manifestsDir, "support-bundle.yaml")
	bundleContent := `apiVersion: troubleshoot.sh/v1beta2
kind: SupportBundle
metadata:
  name: test
spec:
  collectors: []
`
	if err := os.WriteFile(bundlePath, []byte(bundleContent), 0644); err != nil {
		t.Fatal(err)
	}

	// Create a Deployment (NOT a Support Bundle) - should be filtered out, not error
	deploymentPath := filepath.Join(manifestsDir, "deployment.yaml")
	deploymentContent := `apiVersion: apps/v1
kind: Deployment
metadata:
  name: test
spec:
  replicas: 1
`
	if err := os.WriteFile(deploymentPath, []byte(deploymentContent), 0644); err != nil {
		t.Fatal(err)
	}

	// Use glob pattern - should filter silently
	pattern := filepath.Join(manifestsDir, "*.yaml")
	paths, err := DiscoverSupportBundlesFromManifests([]string{pattern})
	if err != nil {
		t.Errorf("DiscoverSupportBundlesFromManifests() unexpected error = %v", err)
	}

	// Should only find the support bundle, not the deployment
	if len(paths) != 1 {
		t.Errorf("DiscoverSupportBundlesFromManifests() returned %d paths, want 1 (deployment should be filtered out)", len(paths))
		t.Logf("Paths: %v", paths)
	}
	if len(paths) > 0 && paths[0] != bundlePath {
		t.Errorf("DiscoverSupportBundlesFromManifests() returned path %q, want %q", paths[0], bundlePath)
	}
}<|MERGE_RESOLUTION|>--- conflicted
+++ resolved
@@ -218,18 +218,6 @@
 		},
 	}
 
-<<<<<<< HEAD
-	// With the new behavior, we filter to only valid charts instead of failing
-	paths, err := GetChartPathsFromConfig(config)
-	if err != nil {
-		t.Errorf("GetChartPathsFromConfig() should succeed and filter to valid charts, got error: %v", err)
-	}
-	if len(paths) != 1 {
-		t.Errorf("GetChartPathsFromConfig() returned %d paths, want 1 (only the valid chart)", len(paths))
-	}
-	if len(paths) > 0 && paths[0] != validChartDir {
-		t.Errorf("GetChartPathsFromConfig() returned path %s, want %s", paths[0], validChartDir)
-=======
 	// Content-aware discovery should find only the valid chart
 	paths, err := GetChartPathsFromConfig(config)
 	if err != nil {
@@ -240,7 +228,6 @@
 	}
 	if len(paths) > 0 && paths[0] != validChartDir {
 		t.Errorf("GetChartPathsFromConfig() returned path %q, want %q", paths[0], validChartDir)
->>>>>>> 49d820d0
 	}
 }
 
