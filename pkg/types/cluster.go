package types

import "time"

type Cluster struct {
<<<<<<< HEAD
	ID                     string    `json:"id"`
	Name                   string    `json:"name"`
	KubernetesDistribution string    `json:"kubernetes_distribution"`
	KubernetesVersion      string    `json:"kubernetes_version"`
	NodeCount              int       `json:"node_count"`
	VCpus                  int64     `json:"vcpus"`
	MemoryMiB              int64     `json:"memory_mib"`
	Status                 string    `json:"status"`
	CreatedAt              time.Time `json:"created_at"`
	ExpiresAt              time.Time `json:"expires_at"`
}

type ClusterVersion struct {
	Name     string   `json:"short_name"`
	Versions []string `json:"versions"`
=======
	ID                     string `json:"id"`
	Name                   string `json:"name"`
	KubernetesDistribution string `json:"kubernetes_distribution"`
	KubernetesVersion      string `json:"kubernetes_version"`
	NodeCount              int    `json:"node_count"`
	VCpus                  int64  `json:"vcpus"`
	MemoryMiB              int64  `json:"memory_mib"`
	DiskGiB                int64  `json:"disk_gib"`

	Status     string    `json:"status"`
	CreatedAt  time.Time `json:"created_at"`
	ExpiresAt  time.Time `json:"expires_at"`
	CreditRate float64   `json:"credit_rate"`
>>>>>>> f839aec0
}<|MERGE_RESOLUTION|>--- conflicted
+++ resolved
@@ -3,23 +3,6 @@
 import "time"
 
 type Cluster struct {
-<<<<<<< HEAD
-	ID                     string    `json:"id"`
-	Name                   string    `json:"name"`
-	KubernetesDistribution string    `json:"kubernetes_distribution"`
-	KubernetesVersion      string    `json:"kubernetes_version"`
-	NodeCount              int       `json:"node_count"`
-	VCpus                  int64     `json:"vcpus"`
-	MemoryMiB              int64     `json:"memory_mib"`
-	Status                 string    `json:"status"`
-	CreatedAt              time.Time `json:"created_at"`
-	ExpiresAt              time.Time `json:"expires_at"`
-}
-
-type ClusterVersion struct {
-	Name     string   `json:"short_name"`
-	Versions []string `json:"versions"`
-=======
 	ID                     string `json:"id"`
 	Name                   string `json:"name"`
 	KubernetesDistribution string `json:"kubernetes_distribution"`
@@ -33,5 +16,9 @@
 	CreatedAt  time.Time `json:"created_at"`
 	ExpiresAt  time.Time `json:"expires_at"`
 	CreditRate float64   `json:"credit_rate"`
->>>>>>> f839aec0
+}
+
+type ClusterVersion struct {
+	Name     string   `json:"short_name"`
+	Versions []string `json:"versions"`
 }