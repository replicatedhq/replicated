package shipclient

import (
	"fmt"
	"io/ioutil"
	"os"
	"time"

	"github.com/pkg/errors"

	"github.com/replicatedhq/replicated/pkg/graphql"
	"github.com/replicatedhq/replicated/pkg/types"
	"github.com/replicatedhq/replicated/pkg/util"
)

type GraphQLResponseListReleases struct {
	Data   *ShipReleasesData  `json:"data,omitempty"`
	Errors []graphql.GQLError `json:"errors,omitempty"`
}

type ShipReleasesData struct {
	ShipReleases []*ShipRelease `json:"allReleases"`
}

type ShipRelease struct {
	ID           string `json:"id"`
	Sequence     int64  `json:"sequence"`
	CreatedAt    string `json:"created"`
	ReleaseNotes string `json:"releaseNotes"`
}

type GraphQLResponseFinalizeRelease struct {
	Data   *ShipFinalizeCreateData `json:"data,omitempty"`
	Errors []graphql.GQLError      `json:"errors,omitempty"`
}

type ShipFinalizeCreateData struct {
	ShipRelease *ShipRelease `json:"finalizeUploadedRelease"`
}

type GraphQLResponseUploadRelease struct {
	Data   ShipReleaseUploadData `json:"data,omitempty"`
	Errors []graphql.GQLError    `json:"errors,omitempty"`
}

type ShipReleaseUploadData struct {
	ShipPendingReleaseData *ShipPendingReleaseData `json:"uploadRelease"`
}

type ShipPendingReleaseData struct {
	UploadURI string `json:"uploadUri"`
	UploadID  string `json:"id"`
}

type GraphQLResponseLintRelease struct {
	Data   *ShipReleaseLintData `json:"data,omitempty"`
	Errors []graphql.GQLError   `json:"errors,omitempty"`
}

type ShipReleaseLintData struct {
	Messages []*ShipLintMessage `json:"lintRelease"`
}

type ShipLintMessage struct {
	Rule      string              `json:"rule"`
	Type      string              `json:"type"`
	Positions []*ShipLintPosition `json:"positions"`
}

type ShipLintPosition struct {
	Path  string                `json:"path"`
	Start *ShipLintLinePosition `json:"start"`
	End   *ShipLintLinePosition `json:"end"`
}

type ShipLintLinePosition struct {
	Position int64 `json:"position"`
	Line     int64 `json:"line"`
	Column   int64 `json:"column"`
}

<<<<<<< HEAD
var listReleasesQuery = `
=======
func (c *GraphQLClient) ListReleases(appID string) ([]types.ReleaseInfo, error) {
	response := GraphQLResponseListReleases{}

	request := graphql.Request{
		Query: `
>>>>>>> 8b4b445c
query allReleases($appId: ID!) {
  allReleases(appId: $appId) {
    id
    sequence
    spec
    created
    releaseNotes
    channels {
      id
      name
      currentVersion
      numReleases
    }
  }
}`

func (c *GraphQLClient) ListReleases(appID string) ([]types.ReleaseInfo, error) {
	response := GraphQLResponseListReleases{}

	request := GraphQLRequest{
		Query: listReleasesQuery,
		Variables: map[string]interface{}{
			"appId": appID,
		},
	}

	if err := c.ExecuteRequest(request, &response); err != nil {
		return nil, err
	}

	location, err := time.LoadLocation("Local")
	if err != nil {
		return nil, err
	}

	releaseInfos := make([]types.ReleaseInfo, 0, 0)
	for _, shipRelease := range response.Data.ShipReleases {
		createdAt, err := util.ParseTime(shipRelease.CreatedAt)
		if err != nil {
			return nil, err
		}
		releaseInfo := types.ReleaseInfo{
			AppID:     appID,
			CreatedAt: createdAt.In(location),
			EditedAt:  time.Now(),
			Editable:  false,
			Sequence:  shipRelease.Sequence,
			Version:   "ba",
		}

		releaseInfos = append(releaseInfos, releaseInfo)
	}

	return releaseInfos, nil
}

<<<<<<< HEAD
var uploadReleaseQuery = `
=======
func (c *GraphQLClient) CreateRelease(appID string, yaml string) (*types.ReleaseInfo, error) {
	response := GraphQLResponseUploadRelease{}

	request := graphql.Request{
		Query: `
>>>>>>> 8b4b445c
mutation uploadRelease($appId: ID!) {
  uploadRelease(appId: $appId) {
    id
    uploadUri
  }
}`

var finalizeUploadedReleaseQuery = `
mutation finalizeUploadedRelease($appId: ID! $uploadId: String) {
  finalizeUploadedRelease(appId: $appId, uploadId: $uploadId) {
    id
    sequence
    spec
    created
    releaseNotes
  }
}`

func (c *GraphQLClient) CreateRelease(appID string, yaml string) (*types.ReleaseInfo, error) {
	response := GraphQLResponseUploadRelease{}

	request := GraphQLRequest{
		Query: uploadReleaseQuery,
		Variables: map[string]interface{}{
			"appId": appID,
		},
	}

	if err := c.ExecuteRequest(request, &response); err != nil {
		return nil, err
	}

	tmpFile, err := ioutil.TempFile(os.TempDir(), "replicated-")
	if err != nil {
		return nil, err
	}
	defer os.Remove(tmpFile.Name())

	if _, err := tmpFile.Write([]byte(yaml)); err != nil {
		return nil, err
	}
	tmpFile.Close()

	if err := util.UploadFile(tmpFile.Name(), response.Data.ShipPendingReleaseData.UploadURI); err != nil {
		return nil, err
	}

<<<<<<< HEAD
	request = GraphQLRequest{
		Query: finalizeUploadedReleaseQuery,
=======
	request = graphql.Request{
		Query: `
mutation finalizeUploadedRelease($appId: ID! $uploadId: String) {
  finalizeUploadedRelease(appId: $appId, uploadId: $uploadId) {
    id
    sequence
    spec
    created
    releaseNotes
  }
}`,
>>>>>>> 8b4b445c
		Variables: map[string]interface{}{
			"appId":    appID,
			"uploadId": response.Data.ShipPendingReleaseData.UploadID,
		},
	}

	// call finalize release
	finalizeResponse := GraphQLResponseFinalizeRelease{}

	if err := c.ExecuteRequest(request, &finalizeResponse); err != nil {
		return nil, err
	}

	location, err := time.LoadLocation("Local")
	if err != nil {
		return nil, err
	}

	if finalizeResponse.Data == nil || finalizeResponse.Data.ShipRelease == nil {
		return nil, fmt.Errorf("ship release not present in finalize response %+v", finalizeResponse)
	}

	createdAt, err := util.ParseTime(finalizeResponse.Data.ShipRelease.CreatedAt)
	if err != nil {
		return nil, err
	}

	releaseInfo := types.ReleaseInfo{
		AppID:     appID,
		CreatedAt: createdAt.In(location),
		EditedAt:  time.Now(),
		Editable:  false,
		Sequence:  finalizeResponse.Data.ShipRelease.Sequence,
		Version:   "ba",
	}

	return &releaseInfo, nil
}

func (c *GraphQLClient) UpdateRelease(appID string, sequence int64, yaml string) error {
	return nil
}

<<<<<<< HEAD
var promoteShipReleaseQuery = `
=======
func (c *GraphQLClient) PromoteRelease(appID string, sequence int64, label string, notes string, channelIDs ...string) error {
	response := graphql.ResponseErrorOnly{}

	request := graphql.Request{
		Query: `
>>>>>>> 8b4b445c
mutation promoteShipRelease($appId: ID!, $sequence: Int, $channelIds: [String], $versionLabel: String!, $releaseNotes: String, $troubleshootSpecId: ID!) {
  promoteShipRelease(appId: $appId, sequence: $sequence, channelIds: $channelIds, versionLabel: $versionLabel, releaseNotes: $releaseNotes, troubleshootSpecId: $troubleshootSpecId) {
    id
  }
}`

func (c *GraphQLClient) PromoteRelease(appID string, sequence int64, label string, notes string, channelIDs ...string) error {
	response := GraphQLResponseErrorOnly{}

	request := GraphQLRequest{
		Query: promoteShipReleaseQuery,
		Variables: map[string]interface{}{
			"appId":              appID,
			"sequence":           sequence,
			"versionLabel":       label,
			"releaseNotes":       notes,
			"troubleshootSpecId": "",
			"channelIds":         channelIDs,
		},
	}

	if err := c.ExecuteRequest(request, &response); err != nil {
		return err
	}

	if len(response.Errors) != 0 {
		return errors.New(response.Errors[0].Message)
	}

	return nil
}

<<<<<<< HEAD
var lintReleaseQuery = `
=======
func (c *GraphQLClient) LintRelease(appID string, yaml string) ([]types.LintMessage, error) {
	response := GraphQLResponseLintRelease{}

	request := graphql.Request{
		Query: `
>>>>>>> 8b4b445c
mutation lintRelease($appId: ID!, $spec: String!) {
  lintRelease(appId: $appId, spec: $spec) {
    rule
    type
    positions {
      path
      start {
        position
        line
        column
      }
      end {
        position
        line
        column
      }
    }
  }
}`

func (c *GraphQLClient) LintRelease(appID string, yaml string) ([]types.LintMessage, error) {
	response := GraphQLResponseLintRelease{}

	request := GraphQLRequest{
		Query: lintReleaseQuery,
		Variables: map[string]interface{}{
			"appId": appID,
			"spec":  yaml,
		},
	}

	if err := c.ExecuteRequest(request, &response); err != nil {
		return nil, err
	}

	lintMessages := make([]types.LintMessage, 0, 0)
	for _, message := range response.Data.Messages {
		positions := make([]*types.LintPosition, 0, 0)
		for _, lintPosition := range message.Positions {
			position := types.LintPosition{
				Path: lintPosition.Path,
				Start: &types.LintLinePosition{
					Position: lintPosition.Start.Position,
					Column:   lintPosition.Start.Column,
					Line:     lintPosition.Start.Line,
				},
				End: &types.LintLinePosition{
					Position: lintPosition.End.Position,
					Column:   lintPosition.End.Column,
					Line:     lintPosition.End.Line,
				},
			}

			positions = append(positions, &position)
		}

		lintMessage := types.LintMessage{
			Rule:      message.Rule,
			Type:      message.Type,
			Positions: positions,
		}

		lintMessages = append(lintMessages, lintMessage)
	}

	return lintMessages, nil
}<|MERGE_RESOLUTION|>--- conflicted
+++ resolved
@@ -79,15 +79,7 @@
 	Column   int64 `json:"column"`
 }
 
-<<<<<<< HEAD
 var listReleasesQuery = `
-=======
-func (c *GraphQLClient) ListReleases(appID string) ([]types.ReleaseInfo, error) {
-	response := GraphQLResponseListReleases{}
-
-	request := graphql.Request{
-		Query: `
->>>>>>> 8b4b445c
 query allReleases($appId: ID!) {
   allReleases(appId: $appId) {
     id
@@ -107,7 +99,7 @@
 func (c *GraphQLClient) ListReleases(appID string) ([]types.ReleaseInfo, error) {
 	response := GraphQLResponseListReleases{}
 
-	request := GraphQLRequest{
+	request := graphql.Request{
 		Query: listReleasesQuery,
 		Variables: map[string]interface{}{
 			"appId": appID,
@@ -144,15 +136,7 @@
 	return releaseInfos, nil
 }
 
-<<<<<<< HEAD
 var uploadReleaseQuery = `
-=======
-func (c *GraphQLClient) CreateRelease(appID string, yaml string) (*types.ReleaseInfo, error) {
-	response := GraphQLResponseUploadRelease{}
-
-	request := graphql.Request{
-		Query: `
->>>>>>> 8b4b445c
 mutation uploadRelease($appId: ID!) {
   uploadRelease(appId: $appId) {
     id
@@ -174,7 +158,7 @@
 func (c *GraphQLClient) CreateRelease(appID string, yaml string) (*types.ReleaseInfo, error) {
 	response := GraphQLResponseUploadRelease{}
 
-	request := GraphQLRequest{
+	request := graphql.Request{
 		Query: uploadReleaseQuery,
 		Variables: map[string]interface{}{
 			"appId": appID,
@@ -200,22 +184,8 @@
 		return nil, err
 	}
 
-<<<<<<< HEAD
-	request = GraphQLRequest{
+	request = graphql.Request{
 		Query: finalizeUploadedReleaseQuery,
-=======
-	request = graphql.Request{
-		Query: `
-mutation finalizeUploadedRelease($appId: ID! $uploadId: String) {
-  finalizeUploadedRelease(appId: $appId, uploadId: $uploadId) {
-    id
-    sequence
-    spec
-    created
-    releaseNotes
-  }
-}`,
->>>>>>> 8b4b445c
 		Variables: map[string]interface{}{
 			"appId":    appID,
 			"uploadId": response.Data.ShipPendingReleaseData.UploadID,
@@ -259,15 +229,7 @@
 	return nil
 }
 
-<<<<<<< HEAD
 var promoteShipReleaseQuery = `
-=======
-func (c *GraphQLClient) PromoteRelease(appID string, sequence int64, label string, notes string, channelIDs ...string) error {
-	response := graphql.ResponseErrorOnly{}
-
-	request := graphql.Request{
-		Query: `
->>>>>>> 8b4b445c
 mutation promoteShipRelease($appId: ID!, $sequence: Int, $channelIds: [String], $versionLabel: String!, $releaseNotes: String, $troubleshootSpecId: ID!) {
   promoteShipRelease(appId: $appId, sequence: $sequence, channelIds: $channelIds, versionLabel: $versionLabel, releaseNotes: $releaseNotes, troubleshootSpecId: $troubleshootSpecId) {
     id
@@ -275,9 +237,9 @@
 }`
 
 func (c *GraphQLClient) PromoteRelease(appID string, sequence int64, label string, notes string, channelIDs ...string) error {
-	response := GraphQLResponseErrorOnly{}
-
-	request := GraphQLRequest{
+	response := graphql.ResponseErrorOnly{}
+
+	request := graphql.Request{
 		Query: promoteShipReleaseQuery,
 		Variables: map[string]interface{}{
 			"appId":              appID,
@@ -300,15 +262,7 @@
 	return nil
 }
 
-<<<<<<< HEAD
 var lintReleaseQuery = `
-=======
-func (c *GraphQLClient) LintRelease(appID string, yaml string) ([]types.LintMessage, error) {
-	response := GraphQLResponseLintRelease{}
-
-	request := graphql.Request{
-		Query: `
->>>>>>> 8b4b445c
 mutation lintRelease($appId: ID!, $spec: String!) {
   lintRelease(appId: $appId, spec: $spec) {
     rule
@@ -332,7 +286,7 @@
 func (c *GraphQLClient) LintRelease(appID string, yaml string) ([]types.LintMessage, error) {
 	response := GraphQLResponseLintRelease{}
 
-	request := GraphQLRequest{
+	request := graphql.Request{
 		Query: lintReleaseQuery,
 		Variables: map[string]interface{}{
 			"appId": appID,
