package kotsclient

import (
	"net/http"
	"strings"

	"github.com/replicatedhq/replicated/pkg/types"
)

type CreateClusterRequest struct {
	Name                   string `json:"name"`
	KubernetesDistribution string `json:"kubernetes_distribution"`
	KubernetesVersion      string `json:"kubernetes_version"`
	NodeCount              int    `json:"node_count"`
	VCpus                  int64  `json:"vcpus"`
<<<<<<< HEAD
	MemoryMiB              int64  `json:"memory_gib"`
=======
	MemoryMiB              int64  `json:"memory_mib"`
	DiskGiB                int64  `json:"disk_gib"`
>>>>>>> f839aec0
	TTL                    string `json:"ttl"`
	InstanceType           string `json:"instance_type"`
}

type CreateClusterResponse struct {
	Cluster                *types.Cluster    `json:"cluster"`
	Errors                 []string          `json:"errors"`
	SupportedDistributions map[string]string `json:"supported_distributions"`
}

type CreateClusterOpts struct {
	Name                   string
	KubernetesDistribution string
	KubernetesVersion      string
	NodeCount              int
	VCpus                  int64
<<<<<<< HEAD
	MemoryGiB              int64
=======
	MemoryMiB              int64
	DiskGiB                int64
>>>>>>> f839aec0
	TTL                    string
	DryRun                 bool
	InstanceType           string
}

type ValidationError struct {
	Errors                 []string            `json:"errors"`
	SupportedDistributions map[string][]string `json:"supported_distributions"`
}

var defaultCreateClusterOpts = CreateClusterOpts{
	Name:                   "",
	KubernetesDistribution: "kind",
	KubernetesVersion:      "v1.25.3",
	NodeCount:              int(1),
	VCpus:                  int64(4),
<<<<<<< HEAD
	MemoryGiB:              int64(4),
=======
	MemoryMiB:              int64(4096),
	DiskGiB:                int64(50),
>>>>>>> f839aec0
	TTL:                    "2h",
	InstanceType:           "",
}

func (c *VendorV3Client) CreateCluster(opts CreateClusterOpts) (*types.Cluster, *ValidationError, error) {
	// merge opts with defaults
	if opts.KubernetesDistribution == "" {
		opts.KubernetesDistribution = defaultCreateClusterOpts.KubernetesDistribution
	}
	if opts.KubernetesVersion == "" {
		opts.KubernetesVersion = defaultCreateClusterOpts.KubernetesVersion
	}
	if opts.NodeCount == int(0) {
		opts.NodeCount = defaultCreateClusterOpts.NodeCount
	}
	if opts.VCpus == int64(0) {
		opts.VCpus = defaultCreateClusterOpts.VCpus
	}
	if opts.MemoryGiB == int64(0) {
		opts.MemoryGiB = defaultCreateClusterOpts.MemoryGiB
	}
	if opts.DiskGiB == int64(0) {
		opts.DiskGiB = defaultCreateClusterOpts.DiskGiB
	}
	if opts.TTL == "" {
		opts.TTL = defaultCreateClusterOpts.TTL
	}

	reqBody := &CreateClusterRequest{
		Name:                   opts.Name,
		KubernetesDistribution: opts.KubernetesDistribution,
		KubernetesVersion:      opts.KubernetesVersion,
		NodeCount:              opts.NodeCount,
		VCpus:                  opts.VCpus,
<<<<<<< HEAD
		MemoryMiB:              opts.MemoryGiB,
=======
		MemoryMiB:              opts.MemoryMiB,
		DiskGiB:                opts.DiskGiB,
>>>>>>> f839aec0
		TTL:                    opts.TTL,
		InstanceType:           opts.InstanceType,
	}

	cluster := CreateClusterResponse{}
	endpoint := "/v3/cluster"
	if opts.DryRun {
		endpoint = "/v3/cluster?dry-run=true"
		ve := ValidationError{}
		err := c.DoJSON("POST", endpoint, http.StatusOK, reqBody, &ve)
		if err != nil {
			return nil, nil, err
		}

		return nil, &ve, nil
	}
	err := c.DoJSON("POST", endpoint, http.StatusCreated, reqBody, &cluster)
	if err != nil {
		if strings.Contains(err.Error(), " 400: ") {
			// to avoid a lot of brittle string parsing, we make the request again with
			// a dry-run flag and expect to get the same result back
			ve := ValidationError{}
			err := c.DoJSON("POST", "/v3/cluster?dry-run=true", http.StatusOK, reqBody, &ve)
			if err != nil {
				return nil, nil, err
			}

			return nil, &ve, nil
		}
		return nil, nil, err
	}

	return cluster.Cluster, nil, nil
}<|MERGE_RESOLUTION|>--- conflicted
+++ resolved
@@ -13,12 +13,8 @@
 	KubernetesVersion      string `json:"kubernetes_version"`
 	NodeCount              int    `json:"node_count"`
 	VCpus                  int64  `json:"vcpus"`
-<<<<<<< HEAD
-	MemoryMiB              int64  `json:"memory_gib"`
-=======
-	MemoryMiB              int64  `json:"memory_mib"`
+	MemoryGiB              int64  `json:"memory_gib"`
 	DiskGiB                int64  `json:"disk_gib"`
->>>>>>> f839aec0
 	TTL                    string `json:"ttl"`
 	InstanceType           string `json:"instance_type"`
 }
@@ -35,12 +31,8 @@
 	KubernetesVersion      string
 	NodeCount              int
 	VCpus                  int64
-<<<<<<< HEAD
 	MemoryGiB              int64
-=======
-	MemoryMiB              int64
 	DiskGiB                int64
->>>>>>> f839aec0
 	TTL                    string
 	DryRun                 bool
 	InstanceType           string
@@ -57,12 +49,8 @@
 	KubernetesVersion:      "v1.25.3",
 	NodeCount:              int(1),
 	VCpus:                  int64(4),
-<<<<<<< HEAD
 	MemoryGiB:              int64(4),
-=======
-	MemoryMiB:              int64(4096),
 	DiskGiB:                int64(50),
->>>>>>> f839aec0
 	TTL:                    "2h",
 	InstanceType:           "",
 }
@@ -97,12 +85,8 @@
 		KubernetesVersion:      opts.KubernetesVersion,
 		NodeCount:              opts.NodeCount,
 		VCpus:                  opts.VCpus,
-<<<<<<< HEAD
-		MemoryMiB:              opts.MemoryGiB,
-=======
-		MemoryMiB:              opts.MemoryMiB,
+		MemoryGiB:              opts.MemoryGiB,
 		DiskGiB:                opts.DiskGiB,
->>>>>>> f839aec0
 		TTL:                    opts.TTL,
 		InstanceType:           opts.InstanceType,
 	}
