package print

import (
	"encoding/json"
	"fmt"
	"text/tabwriter"
	"text/template"

	"github.com/replicatedhq/replicated/pkg/types"
)

// TODO: implement a -o wide, and expose nodecount, vcpus and memory also?
<<<<<<< HEAD
var clustersTmplSrc = `ID	NAME	DISTRIBUTION	VERSION	STATUS	CREATED	EXPIRES
=======

var clustersTmplSrc = `ID	NAME	K8S DISTRO	K8S VERSION	STATUS	CREATED	EXPIRES
>>>>>>> f9a4ef77
{{ range . -}}
{{ .ID }}	{{ .Name }}	{{ .KubernetesDistribution}}	{{ .KubernetesVersion	}}	{{ .Status }}	{{ .CreatedAt}}	{{ .ExpiresAt }}
{{ end }}`

var clusterVersionsTmplSrc = `DISTRIBUTION	VERSION
{{ range $d := . -}}{{ $d.Name }}	{{ range $i, $v := $d.Versions -}}{{if $i}},{{end}}{{ $v }}{{ end }}
{{ end }}`

var clustersTmpl = template.Must(template.New("clusters").Funcs(funcs).Parse(clustersTmplSrc))
var clusterVersionsTmpl = template.Must(template.New("clusterVersions").Funcs(funcs).Parse(clusterVersionsTmplSrc))

func Clusters(outputFormat string, w *tabwriter.Writer, clusters []*types.Cluster) error {
	if outputFormat == "table" {
		if err := clustersTmpl.Execute(w, clusters); err != nil {
			return err
		}
	} else if outputFormat == "json" {
		cAsByte, _ := json.MarshalIndent(clusters, "", "  ")
		if _, err := fmt.Fprintln(w, string(cAsByte)); err != nil {
			return err
		}
	}
	return w.Flush()
}

func NoClusters(outputFormat string, w *tabwriter.Writer) error {
	if outputFormat == "table" {
		_, err := fmt.Fprintln(w, "No clusters found. Use the `replicated cluster create` command to create a new cluster.")
		if err != nil {
			return err
		}
	} else if outputFormat == "json" {
		if _, err := fmt.Fprintln(w, "[]"); err != nil {
			return err
		}
	}
	return w.Flush()
}

func Cluster(outputFormat string, w *tabwriter.Writer, cluster *types.Cluster) error {
	if outputFormat == "table" {
		if err := clustersTmpl.Execute(w, cluster); err != nil {
			return err
		}
	} else if outputFormat == "json" {
		cAsByte, _ := json.MarshalIndent(cluster, "", "  ")
		if _, err := fmt.Fprintln(w, string(cAsByte)); err != nil {
			return err
		}
	}
	return w.Flush()
}

func NoClusterVersions(outputFormat string, w *tabwriter.Writer) error {
	if outputFormat == "table" {
		_, err := w.Write([]byte("No cluster versions found.\n"))
		if err != nil {
			return err
		}
	} else if outputFormat == "json" {
		if _, err := w.Write([]byte("[]\n")); err != nil {
			return err
		}
	}
	return w.Flush()
}

func ClusterVersions(outputFormat string, w *tabwriter.Writer, clusters []*types.ClusterVersion) error {
	if outputFormat == "table" {
		if err := clusterVersionsTmpl.Execute(w, clusters); err != nil {
			return err
		}
	} else if outputFormat == "json" {
		cAsByte, _ := json.MarshalIndent(clusters, "", "  ")
		if _, err := w.Write(append(cAsByte, "\n"...)); err != nil {
			return err
		}
	}
	return w.Flush()
}<|MERGE_RESOLUTION|>--- conflicted
+++ resolved
@@ -10,12 +10,7 @@
 )
 
 // TODO: implement a -o wide, and expose nodecount, vcpus and memory also?
-<<<<<<< HEAD
 var clustersTmplSrc = `ID	NAME	DISTRIBUTION	VERSION	STATUS	CREATED	EXPIRES
-=======
-
-var clustersTmplSrc = `ID	NAME	K8S DISTRO	K8S VERSION	STATUS	CREATED	EXPIRES
->>>>>>> f9a4ef77
 {{ range . -}}
 {{ .ID }}	{{ .Name }}	{{ .KubernetesDistribution}}	{{ .KubernetesVersion	}}	{{ .Status }}	{{ .CreatedAt}}	{{ .ExpiresAt }}
 {{ end }}`
