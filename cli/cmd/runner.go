--- conflicted
+++ resolved
@@ -185,13 +185,9 @@
 
 	removeClusterForce bool
 
-<<<<<<< HEAD
+
 	lsAppVersion            string
-=======
-
 	lsVersionsClusterKubernetesDistribution string
-  
->>>>>>> 6c7d2f41
 	lsClusterShowTerminated bool
 	lsClusterStartTime      string
 	lsClusterEndTime        string
