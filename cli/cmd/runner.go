--- conflicted
+++ resolved
@@ -184,9 +184,9 @@
 
 	removeClusterForce bool
 
-<<<<<<< HEAD
+
 	lsVersionsClusterKubernetesDistribution string
-=======
+  
 	lsClusterShowTerminated bool
 	lsClusterStartTime      string
 	lsClusterEndTime        string
@@ -194,7 +194,6 @@
 	kubeconfigClusterName string
 	kubeconfigClusterID   string
 	kubeconfigPath        string
->>>>>>> f839aec0
 
 	loginEndpoint string
 
