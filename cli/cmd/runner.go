--- conflicted
+++ resolved
@@ -175,14 +175,9 @@
 
 	removeClusterForce bool
 
-<<<<<<< HEAD
-
-	lsAppVersion            string
-	lsVersionsClusterKubernetesDistribution string
-=======
+	lsAppVersion                            string
 	lsVersionsClusterKubernetesDistribution string
 
->>>>>>> bf50ef83
 	lsClusterShowTerminated bool
 	lsClusterStartTime      string
 	lsClusterEndTime        string
