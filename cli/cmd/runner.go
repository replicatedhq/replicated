--- conflicted
+++ resolved
@@ -175,13 +175,9 @@
 	createClusterKubernetesVersion      string
 	createClusterNodeCount              int
 	createClusterVCpus                  int64
-<<<<<<< HEAD
 	createClusterMemoryGiB              int64
-=======
-	createClusterMemoryMiB              int64
 	createClusterDiskGiB                int64
 	createClusterDryRun                 bool
->>>>>>> f839aec0
 	createClusterTTL                    string
 	createClusterWaitDuration           time.Duration
 	createClusterInstanceType           string
