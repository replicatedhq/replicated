--- conflicted
+++ resolved
@@ -295,15 +295,9 @@
 	return nil
 }
 
-<<<<<<< HEAD
 func (r *runners) lintHelmCharts(cmd *cobra.Command, config *tools.Config) (bool, error) {
 	// Get helm version from config, default to "latest" if not specified
 	helmVersion := "latest"
-=======
-func (r *runners) lintHelmCharts(cmd *cobra.Command, config *tools.Config) (*HelmLintResults, error) {
-	// Get helm version from config
-	helmVersion := tools.DefaultHelmVersion
->>>>>>> 018a0bcc
 	if config.ReplLint.Tools != nil {
 		if v, ok := config.ReplLint.Tools[tools.ToolHelm]; ok {
 			helmVersion = v
@@ -348,15 +342,9 @@
 	return results, nil
 }
 
-<<<<<<< HEAD
 func (r *runners) lintPreflightSpecs(cmd *cobra.Command, config *tools.Config) (bool, error) {
 	// Get preflight version from config, default to "latest" if not specified
 	preflightVersion := "latest"
-=======
-func (r *runners) lintPreflightSpecs(cmd *cobra.Command, config *tools.Config) (*PreflightLintResults, error) {
-	// Get preflight version from config
-	preflightVersion := tools.DefaultPreflightVersion
->>>>>>> 018a0bcc
 	if config.ReplLint.Tools != nil {
 		if v, ok := config.ReplLint.Tools[tools.ToolPreflight]; ok {
 			preflightVersion = v
@@ -401,15 +389,9 @@
 	return results, nil
 }
 
-<<<<<<< HEAD
 func (r *runners) lintSupportBundleSpecs(cmd *cobra.Command, config *tools.Config) (bool, error) {
 	// Get support-bundle version from config, default to "latest" if not specified
 	sbVersion := "latest"
-=======
-func (r *runners) lintSupportBundleSpecs(cmd *cobra.Command, config *tools.Config) (*SupportBundleLintResults, error) {
-	// Get support-bundle version from config
-	sbVersion := tools.DefaultSupportBundleVersion
->>>>>>> 018a0bcc
 	if config.ReplLint.Tools != nil {
 		if v, ok := config.ReplLint.Tools[tools.ToolSupportBundle]; ok {
 			sbVersion = v
