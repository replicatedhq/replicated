package cmd

import (
	"context"
	"fmt"
	"io"
	"path/filepath"
	"strings"

	"github.com/manifoldco/promptui"
	"github.com/pkg/errors"
	"github.com/replicatedhq/replicated/cli/print"
	"github.com/replicatedhq/replicated/pkg/imageextract"
	"github.com/replicatedhq/replicated/pkg/lint2"
	"github.com/replicatedhq/replicated/pkg/tools"
	"github.com/spf13/cobra"
)

func (r *runners) InitLint(parent *cobra.Command) *cobra.Command {
	cmd := &cobra.Command{
		Use:          "lint",
		Short:        "Lint Helm charts, Preflight specs, and Support Bundle specs",
		Long:         `Lint Helm charts, Preflight specs, and Support Bundle specs defined in .replicated config file. This command reads paths from the .replicated config and executes linting locally on each resource. Use --verbose to also display extracted container images.`,
		SilenceUsage: true,
	}

	cmd.Flags().BoolVarP(&r.args.lintVerbose, "verbose", "v", false, "Show detailed output including extracted container images")

	cmd.RunE = r.runLint

	parent.AddCommand(cmd)
	return cmd
}

func (r *runners) runLint(cmd *cobra.Command, args []string) error {
	// Load .replicated config using tools parser (supports monorepos)
	parser := tools.NewConfigParser()
	config, err := parser.FindAndParseConfig(".")
	if err != nil {
		// Check if error is "no config found"
		if strings.Contains(err.Error(), "no .replicated config file found") {
			// Offer to create one
			if tools.IsNonInteractive() {
				return errors.New("no .replicated config found. Run 'replicated config init' to create one, or use --chart-dir flag to specify charts directly")
			}

			fmt.Fprintf(r.w, "No .replicated config file found.\n\n")

			// Ask if they want to create one
			prompt := promptui.Select{
				Label: "Would you like to create a .replicated config now?",
				Items: []string{"Yes", "No"},
			}

			_, result, err := prompt.Run()
			if err != nil || result == "No" {
				return errors.New("config file required. Run 'replicated config init' to create one")
			}

			// Run init flow inline
			if err := r.initConfigForLint(cmd); err != nil {
				return errors.Wrap(err, "failed to initialize config")
			}

			// Try loading config again
			config, err = parser.FindAndParseConfig(".")
			if err != nil {
				return errors.Wrap(err, "failed to load newly created config")
			}

			fmt.Fprintf(r.w, "\n")
		} else {
			return errors.Wrap(err, "failed to load .replicated config")
		}
	}

	hasFailure := false

	// Extract and display images if verbose mode is enabled
	if r.args.lintVerbose {
		if err := r.extractAndDisplayImagesFromConfig(cmd.Context(), config); err != nil {
			// Log warning but don't fail the lint command
			fmt.Fprintf(r.w, "Warning: Failed to extract images: %v\n\n", err)
			r.w.Flush()
		}

		// Print separator
		fmt.Fprintln(r.w, "────────────────────────────────────────────────────────────────────────────")
		fmt.Fprintln(r.w, "\nRunning lint checks...")
		fmt.Fprintln(r.w)
		r.w.Flush()
	}

	// Lint Helm charts if enabled
	if config.ReplLint.Linters.Helm.IsEnabled() {
		if len(config.Charts) == 0 {
			fmt.Fprintf(r.w, "No Helm charts configured (skipping Helm linting)\n\n")
		} else {
			helmFailed, err := r.lintHelmCharts(cmd, config)
			if err != nil {
				return err
			}
			if helmFailed {
				hasFailure = true
			}
		}
	} else {
		fmt.Fprintf(r.w, "Helm linting is disabled in .replicated config\n\n")
	}

	// Lint Preflight specs if enabled
	if config.ReplLint.Linters.Preflight.IsEnabled() {
		if len(config.Preflights) == 0 {
			fmt.Fprintf(r.w, "No preflight specs configured (skipping preflight linting)\n\n")
		} else {
			preflightFailed, err := r.lintPreflightSpecs(cmd, config)
			if err != nil {
				return err
			}
			if preflightFailed {
				hasFailure = true
			}
		}
	} else {
		fmt.Fprintf(r.w, "Preflight linting is disabled in .replicated config\n\n")
	}

	// Lint Support Bundle specs if enabled
	if config.ReplLint.Linters.SupportBundle.IsEnabled() {
		sbFailed, err := r.lintSupportBundleSpecs(cmd, config)
		if err != nil {
			return err
		}
		if sbFailed {
			hasFailure = true
		}
	} else {
		fmt.Fprintf(r.w, "Support Bundle linting is disabled in .replicated config\n\n")
	}

	// Flush the tab writer
	if err := r.w.Flush(); err != nil {
		return errors.Wrap(err, "failed to flush output")
	}

	// Return error if any linting failed
	if hasFailure {
		return errors.New("linting failed")
	}

	return nil
}

func (r *runners) lintHelmCharts(cmd *cobra.Command, config *tools.Config) (bool, error) {
	// Get helm version from config
	helmVersion := tools.DefaultHelmVersion
	if config.ReplLint.Tools != nil {
		if v, ok := config.ReplLint.Tools[tools.ToolHelm]; ok {
			helmVersion = v
		}
	}

	// Check if there are any charts configured
	chartPaths, err := lint2.GetChartPathsFromConfig(config)
	if err != nil {
		return false, errors.Wrap(err, "failed to expand chart paths")
	}

	// Lint all charts and collect results
	var allResults []*lint2.LintResult
	var allPaths []string
	hasFailure := false

	for _, chartPath := range chartPaths {
		result, err := lint2.LintChart(cmd.Context(), chartPath, helmVersion)
		if err != nil {
			return false, errors.Wrapf(err, "failed to lint chart: %s", chartPath)
		}

		allResults = append(allResults, result)
		allPaths = append(allPaths, chartPath)

		if !result.Success {
			hasFailure = true
		}
	}

	// Display results for all charts
	if err := displayAllLintResults(r.w, "chart", allPaths, allResults); err != nil {
		return false, errors.Wrap(err, "failed to display lint results")
	}

	return hasFailure, nil
}

func (r *runners) lintPreflightSpecs(cmd *cobra.Command, config *tools.Config) (bool, error) {
	// Get preflight version from config
	preflightVersion := tools.DefaultPreflightVersion
	if config.ReplLint.Tools != nil {
		if v, ok := config.ReplLint.Tools[tools.ToolPreflight]; ok {
			preflightVersion = v
		}
	}

	// Check if there are any preflight specs configured
	preflightPaths, err := lint2.GetPreflightPathsFromConfig(config)
	if err != nil {
		return false, errors.Wrap(err, "failed to expand preflight paths")
	}

	// Lint all preflight specs and collect results
	var allResults []*lint2.LintResult
	var allPaths []string
	hasFailure := false

	for _, specPath := range preflightPaths {
		result, err := lint2.LintPreflight(cmd.Context(), specPath, preflightVersion)
		if err != nil {
			return false, errors.Wrapf(err, "failed to lint preflight spec: %s", specPath)
		}

		allResults = append(allResults, result)
		allPaths = append(allPaths, specPath)

		if !result.Success {
			hasFailure = true
		}
	}

	// Display results for all preflight specs
	if err := displayAllLintResults(r.w, "preflight spec", allPaths, allResults); err != nil {
		return false, errors.Wrap(err, "failed to display lint results")
	}

	return hasFailure, nil
}

func (r *runners) lintSupportBundleSpecs(cmd *cobra.Command, config *tools.Config) (bool, error) {
	// Get support-bundle version from config
	sbVersion := tools.DefaultSupportBundleVersion
	if config.ReplLint.Tools != nil {
		if v, ok := config.ReplLint.Tools[tools.ToolSupportBundle]; ok {
			sbVersion = v
		}
	}

	// Discover support bundle specs from manifests
	// Support bundles are co-located with other Kubernetes manifests,
	// unlike preflights which are moving to a separate location
	sbPaths, err := lint2.DiscoverSupportBundlesFromManifests(config.Manifests)
	if err != nil {
		return false, errors.Wrap(err, "failed to discover support bundle specs from manifests")
	}

	// If no support bundles found, that's not an error - they're optional
	if len(sbPaths) == 0 {
		return false, nil
	}

	// Lint all support bundle specs and collect results
	var allResults []*lint2.LintResult
	var allPaths []string
	hasFailure := false

	for _, specPath := range sbPaths {
		result, err := lint2.LintSupportBundle(cmd.Context(), specPath, sbVersion)
		if err != nil {
			return false, errors.Wrapf(err, "failed to lint support bundle spec: %s", specPath)
		}

		allResults = append(allResults, result)
		allPaths = append(allPaths, specPath)

		if !result.Success {
			hasFailure = true
		}
	}

	// Display results for all support bundle specs
	if err := displayAllLintResults(r.w, "support bundle spec", allPaths, allResults); err != nil {
		return false, errors.Wrap(err, "failed to display lint results")
	}

	return hasFailure, nil
}

type resourceSummary struct {
	errorCount   int
	warningCount int
	infoCount    int
}

func displayAllLintResults(w io.Writer, resourceType string, resourcePaths []string, results []*lint2.LintResult) error {
	totalErrors := 0
	totalWarnings := 0
	totalInfo := 0
	totalResourcesFailed := 0

	// Display results for each resource
	for i, result := range results {
		resourcePath := resourcePaths[i]
		summary := displaySingleResourceResult(w, resourceType, resourcePath, result)

		totalErrors += summary.errorCount
		totalWarnings += summary.warningCount
		totalInfo += summary.infoCount

		if !result.Success {
			totalResourcesFailed++
		}
	}

	// Print overall summary if multiple resources
	if len(results) > 1 {
		displayOverallSummary(w, resourceType, len(results), totalResourcesFailed, totalErrors, totalWarnings, totalInfo)
	}

	return nil
}

func displaySingleResourceResult(w io.Writer, resourceType string, resourcePath string, result *lint2.LintResult) resourceSummary {
	// Print header for this resource
	fmt.Fprintf(w, "==> Linting %s: %s\n\n", resourceType, resourcePath)

	// Print messages
	if len(result.Messages) == 0 {
		fmt.Fprintf(w, "No issues found\n")
	} else {
		for _, msg := range result.Messages {
			displayLintMessage(w, msg)
		}
	}

	// Count messages by severity
	summary := countMessagesBySeverity(result.Messages)

	// Print per-resource summary
	fmt.Fprintf(w, "\nSummary for %s: %d error(s), %d warning(s), %d info\n",
		resourcePath, summary.errorCount, summary.warningCount, summary.infoCount)

	// Print per-resource status
	if result.Success {
		fmt.Fprintf(w, "Status: Passed\n\n")
	} else {
		fmt.Fprintf(w, "Status: Failed\n\n")
	}

	return summary
}

func displayLintMessage(w io.Writer, msg lint2.LintMessage) {
	if msg.Path != "" {
		fmt.Fprintf(w, "[%s] %s: %s\n", msg.Severity, msg.Path, msg.Message)
	} else {
		fmt.Fprintf(w, "[%s] %s\n", msg.Severity, msg.Message)
	}
}

func countMessagesBySeverity(messages []lint2.LintMessage) resourceSummary {
	summary := resourceSummary{}
	for _, msg := range messages {
		switch msg.Severity {
		case "ERROR":
			summary.errorCount++
		case "WARNING":
			summary.warningCount++
		case "INFO":
			summary.infoCount++
		}
	}
	return summary
}

func displayOverallSummary(w io.Writer, resourceType string, totalResources, failedResources, totalErrors, totalWarnings, totalInfo int) {
	// Pluralize resource type (simple 's' suffix)
	// Note: Works for current resource types (chart→charts, preflight spec→preflight specs)
	// Would need enhancement for irregular plurals if new resource types are added
	resourceTypePlural := resourceType + "s"

	fmt.Fprintf(w, "==> Overall Summary\n")
	fmt.Fprintf(w, "%s linted: %d\n", resourceTypePlural, totalResources)
	fmt.Fprintf(w, "%s passed: %d\n", resourceTypePlural, totalResources-failedResources)
	fmt.Fprintf(w, "%s failed: %d\n", resourceTypePlural, failedResources)
	fmt.Fprintf(w, "Total errors: %d\n", totalErrors)
	fmt.Fprintf(w, "Total warnings: %d\n", totalWarnings)
	fmt.Fprintf(w, "Total info: %d\n", totalInfo)

	if failedResources > 0 {
		fmt.Fprintf(w, "\nOverall Status: Failed\n")
	} else {
		fmt.Fprintf(w, "\nOverall Status: Passed\n")
	}
}

<<<<<<< HEAD
// initConfigForLint is a simplified version of init flow specifically for lint command
func (r *runners) initConfigForLint(cmd *cobra.Command) error {
	fmt.Fprintf(r.w, "Let's set up a basic linting configuration.\n\n")

	// Auto-detect resources
	detected, err := tools.AutoDetectResources(".")
	if err != nil {
		return errors.Wrap(err, "auto-detecting resources")
	}

	config := &tools.Config{}

	// Show what was detected
	if len(detected.Charts) > 0 {
		fmt.Fprintf(r.w, "Found %d Helm chart(s):\n", len(detected.Charts))
		for _, chart := range detected.Charts {
			fmt.Fprintf(r.w, "  - %s\n", chart)
		}
		fmt.Fprintf(r.w, "\n")

		// Add to config
		for _, chartPath := range detected.Charts {
			if !strings.HasPrefix(chartPath, ".") {
				chartPath = "./" + chartPath
			}
			config.Charts = append(config.Charts, tools.ChartConfig{
				Path: chartPath,
			})
		}
	}

	if len(detected.Preflights) > 0 {
		fmt.Fprintf(r.w, "Found %d preflight spec(s):\n", len(detected.Preflights))
		for _, preflight := range detected.Preflights {
			fmt.Fprintf(r.w, "  - %s\n", preflight)
		}
		fmt.Fprintf(r.w, "\n")

		// Add to config
		for _, preflightPath := range detected.Preflights {
			if !strings.HasPrefix(preflightPath, ".") {
				preflightPath = "./" + preflightPath
			}
			config.Preflights = append(config.Preflights, tools.PreflightConfig{
				Path: preflightPath,
			})
		}
	}

	if len(config.Charts) == 0 && len(config.Preflights) == 0 {
		fmt.Fprintf(r.w, "No Helm charts or preflight specs detected.\n")

		// Prompt for chart path
		chartPrompt := promptui.Prompt{
			Label:   "Chart path (leave empty to skip)",
			Default: "",
		}
		chartPath, _ := chartPrompt.Run()
		if chartPath != "" {
			config.Charts = append(config.Charts, tools.ChartConfig{Path: chartPath})
		}

		// Prompt for preflight path
		preflightPrompt := promptui.Prompt{
			Label:   "Preflight spec path (leave empty to skip)",
			Default: "",
		}
		preflightPath, _ := preflightPrompt.Run()
		if preflightPath != "" {
			config.Preflights = append(config.Preflights, tools.PreflightConfig{Path: preflightPath})
		}
	}

	// Apply defaults
	parser := tools.NewConfigParser()
	parser.ApplyDefaults(config)

	// Write config file
	configPath := filepath.Join(".", ".replicated")
	if err := tools.WriteConfigFile(config, configPath); err != nil {
		return errors.Wrap(err, "writing config file")
	}

	fmt.Fprintf(r.w, "Created %s\n", configPath)

	return nil
=======
func (r *runners) extractAndDisplayImagesFromConfig(ctx context.Context, config *tools.Config) error {
	extractor := imageextract.NewExtractor()

	opts := imageextract.Options{
		IncludeDuplicates: false,
		NoWarnings:        true, // Suppress warnings in lint context
	}

	fmt.Fprintln(r.w, "Extracting images from Helm charts...")
	fmt.Fprintln(r.w)
	r.w.Flush()

	// Get chart paths from config
	chartPaths, err := lint2.GetChartPathsFromConfig(config)
	if err != nil {
		return errors.Wrap(err, "failed to get chart paths from config")
	}

	if len(chartPaths) == 0 {
		fmt.Fprintln(r.w, "No Helm charts found in .replicated config")
		fmt.Fprintln(r.w)
		r.w.Flush()
		return nil
	}

	// Collect all images from all charts
	var allImages []imageextract.ImageRef
	imageMap := make(map[string]imageextract.ImageRef) // For deduplication

	for _, chartPath := range chartPaths {
		result, err := extractor.ExtractFromChart(ctx, chartPath, opts)
		if err != nil {
			fmt.Fprintf(r.w, "Warning: Failed to extract images from %s: %v\n", chartPath, err)
			continue
		}

		// Add images to deduplicated map
		for _, img := range result.Images {
			if existing, ok := imageMap[img.Raw]; ok {
				// Merge sources
				existing.Sources = append(existing.Sources, img.Sources...)
				imageMap[img.Raw] = existing
			} else {
				imageMap[img.Raw] = img
			}
		}
	}

	// Convert map back to slice
	for _, img := range imageMap {
		allImages = append(allImages, img)
	}

	// Create a result with all images
	combinedResult := &imageextract.Result{
		Images: allImages,
	}

	// Print images using existing print function
	if err := print.Images("table", r.w, combinedResult); err != nil {
		return err
	}

	fmt.Fprintf(r.w, "\nFound %d unique images across %d chart(s)\n\n", len(allImages), len(chartPaths))
	return r.w.Flush()
>>>>>>> 95132045
}<|MERGE_RESOLUTION|>--- conflicted
+++ resolved
@@ -392,7 +392,6 @@
 	}
 }
 
-<<<<<<< HEAD
 // initConfigForLint is a simplified version of init flow specifically for lint command
 func (r *runners) initConfigForLint(cmd *cobra.Command) error {
 	fmt.Fprintf(r.w, "Let's set up a basic linting configuration.\n\n")
@@ -479,7 +478,6 @@
 	fmt.Fprintf(r.w, "Created %s\n", configPath)
 
 	return nil
-=======
 func (r *runners) extractAndDisplayImagesFromConfig(ctx context.Context, config *tools.Config) error {
 	extractor := imageextract.NewExtractor()
 
@@ -545,5 +543,4 @@
 
 	fmt.Fprintf(r.w, "\nFound %d unique images across %d chart(s)\n\n", len(allImages), len(chartPaths))
 	return r.w.Flush()
->>>>>>> 95132045
 }