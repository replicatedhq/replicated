package cmd

import (
	"context"
	"encoding/json"
	"fmt"
<<<<<<< HEAD
	"os"
	"path/filepath"
	"text/tabwriter"
=======
	"io"
	"path/filepath"
	"strings"
>>>>>>> 1454887f

	"github.com/manifoldco/promptui"
	"github.com/pkg/errors"
	"github.com/replicatedhq/replicated/cli/print"
	"github.com/replicatedhq/replicated/pkg/imageextract"
	"github.com/replicatedhq/replicated/pkg/lint2"
	"github.com/replicatedhq/replicated/pkg/tools"
	"github.com/spf13/cobra"
)

func (r *runners) InitLint(parent *cobra.Command) *cobra.Command {
	cmd := &cobra.Command{
<<<<<<< HEAD
		Use:   "lint",
		Short: "Lint Helm charts and Preflight specs",
		Long: `Lint Helm charts and Preflight specs defined in .replicated config file.

This command reads paths from the .replicated config and executes linting locally 
on each resource. Use --verbose to also display extracted container images.`,
		Example: `  # Lint with default table output
  replicated lint

  # Output JSON to stdout
  replicated lint --output json

  # Save results to file (writes to both stdout and file)
  replicated lint --output-file results.txt

  # Save JSON results to file
  replicated lint --output json --output-file results.json

  # Use in CI/CD pipelines
  replicated lint -o json | jq '.summary.overall_success'

  # Verbose mode with image extraction
  replicated lint --verbose`,
=======
		Use:          "lint",
		Short:        "Lint Helm charts, Preflight specs, and Support Bundle specs",
		Long:         `Lint Helm charts, Preflight specs, and Support Bundle specs defined in .replicated config file. This command reads paths from the .replicated config and executes linting locally on each resource. Use --verbose to also display extracted container images.`,
>>>>>>> 1454887f
		SilenceUsage: true,
	}

	cmd.Flags().BoolVarP(&r.args.lintVerbose, "verbose", "v", false, "Show detailed output including extracted container images")
	cmd.Flags().StringVarP(&r.outputFormat, "output", "o", "table", "The output format to use. One of: json|table")
	cmd.Flags().StringVar(&r.args.lintOutputFile, "output-file", "", "Write output to file at specified path")

	cmd.RunE = r.runLint

	parent.AddCommand(cmd)
	return cmd
}

func (r *runners) runLint(cmd *cobra.Command, args []string) error {
	// Validate output format
	if r.outputFormat != "table" && r.outputFormat != "json" {
		return errors.Errorf("invalid output format: %s. Supported formats: json, table", r.outputFormat)
	}

	// Load .replicated config using tools parser (supports monorepos)
	parser := tools.NewConfigParser()
	config, err := parser.FindAndParseConfig(".")
	if err != nil {
		// Check if error is "no config found"
		if strings.Contains(err.Error(), "no .replicated config file found") {
			// Offer to create one
			if tools.IsNonInteractive() {
				return errors.New("no .replicated config found. Run 'replicated config init' to create one, or use --chart-dir flag to specify charts directly")
			}

			fmt.Fprintf(r.w, "No .replicated config file found.\n\n")

			// Ask if they want to create one
			prompt := promptui.Select{
				Label: "Would you like to create a .replicated config now?",
				Items: []string{"Yes", "No"},
			}

			_, result, err := prompt.Run()
			if err != nil || result == "No" {
				return errors.New("config file required. Run 'replicated config init' to create one")
			}

			// Run init flow inline
			if err := r.initConfigForLint(cmd); err != nil {
				return errors.Wrap(err, "failed to initialize config")
			}

			// Try loading config again
			config, err = parser.FindAndParseConfig(".")
			if err != nil {
				return errors.Wrap(err, "failed to load newly created config")
			}

			fmt.Fprintf(r.w, "\n")
		} else {
			return errors.Wrap(err, "failed to load .replicated config")
		}
	}

	// Initialize JSON output structure
	output := &JSONLintOutput{}

	// Get Helm version from config
	helmVersion := tools.DefaultHelmVersion
	if config.ReplLint.Tools != nil {
		if v, ok := config.ReplLint.Tools[tools.ToolHelm]; ok {
			helmVersion = v
		}
	}

	// Populate metadata
	configPath := findConfigFilePath(".")
	output.Metadata = newLintMetadata(configPath, helmVersion, "v0.90.0") // TODO: Get actual CLI version

	// Extract and display images if verbose mode is enabled
	if r.args.lintVerbose {
		imageResults, err := r.extractImagesFromConfig(cmd.Context(), config)
		if err != nil {
			// Log warning but don't fail the lint command
			if r.outputFormat == "table" {
				fmt.Fprintf(r.w, "Warning: Failed to extract images: %v\n\n", err)
				r.w.Flush()
			}
		} else {
			output.Images = imageResults
			// Display images (only for table format)
			if r.outputFormat == "table" {
				r.displayImages(imageResults)

				// Print separator
				fmt.Fprintln(r.w, "────────────────────────────────────────────────────────────────────────────")
				fmt.Fprintln(r.w, "\nRunning lint checks...")
				fmt.Fprintln(r.w)
				r.w.Flush()
			}
		}
	}

	// Lint Helm charts if enabled
	if config.ReplLint.Linters.Helm.IsEnabled() {
<<<<<<< HEAD
		helmResults, err := r.lintHelmCharts(cmd, config)
		if err != nil {
			return err
		}
		output.HelmResults = helmResults
=======
		if len(config.Charts) == 0 {
			fmt.Fprintf(r.w, "No Helm charts configured (skipping Helm linting)\n\n")
		} else {
			helmFailed, err := r.lintHelmCharts(cmd, config)
			if err != nil {
				return err
			}
			if helmFailed {
				hasFailure = true
			}
		}
>>>>>>> 1454887f
	} else {
		output.HelmResults = &HelmLintResults{Enabled: false, Charts: []ChartLintResult{}}
		if r.outputFormat == "table" {
			fmt.Fprintf(r.w, "Helm linting is disabled in .replicated config\n\n")
		}
	}

	// Lint Preflight specs if enabled
	if config.ReplLint.Linters.Preflight.IsEnabled() {
<<<<<<< HEAD
		preflightResults, err := r.lintPreflightSpecs(cmd, config)
		if err != nil {
			return err
		}
		output.PreflightResults = preflightResults
	} else {
		output.PreflightResults = &PreflightLintResults{Enabled: false, Specs: []PreflightLintResult{}}
		if r.outputFormat == "table" {
			fmt.Fprintf(r.w, "Preflight linting is disabled in .replicated config\n\n")
		}
	}

	// Calculate overall summary
	output.Summary = r.calculateOverallSummary(output)

	// Check if output file already exists
	if r.args.lintOutputFile != "" {
		if _, err := os.Stat(r.args.lintOutputFile); err == nil {
			return errors.Errorf("File already exists: %s. Please specify a different path or remove the existing file.", r.args.lintOutputFile)
		} else if !os.IsNotExist(err) {
			return errors.Wrapf(err, "failed to check if file exists: %s", r.args.lintOutputFile)
		}
	}

	// Output to stdout
	if r.outputFormat == "json" {
		if err := print.LintResults(r.outputFormat, r.w, output); err != nil {
			return errors.Wrap(err, "failed to print JSON output to stdout")
		}
	} else {
		// Table format was already displayed by individual display functions
		// Just flush the writer
		if err := r.w.Flush(); err != nil {
			return errors.Wrap(err, "failed to flush output")
		}
=======
		if len(config.Preflights) == 0 {
			fmt.Fprintf(r.w, "No preflight specs configured (skipping preflight linting)\n\n")
		} else {
			preflightFailed, err := r.lintPreflightSpecs(cmd, config)
			if err != nil {
				return err
			}
			if preflightFailed {
				hasFailure = true
			}
		}
	} else {
		fmt.Fprintf(r.w, "Preflight linting is disabled in .replicated config\n\n")
	}

	// Lint Support Bundle specs if enabled
	if config.ReplLint.Linters.SupportBundle.IsEnabled() {
		sbFailed, err := r.lintSupportBundleSpecs(cmd, config)
		if err != nil {
			return err
		}
		if sbFailed {
			hasFailure = true
		}
	} else {
		fmt.Fprintf(r.w, "Support Bundle linting is disabled in .replicated config\n\n")
>>>>>>> 1454887f
	}

	// Output to file if specified
	if r.args.lintOutputFile != "" {
		if err := r.writeOutputToFile(output); err != nil {
			return errors.Wrapf(err, "failed to write output to file: %s", r.args.lintOutputFile)
		}
	}

	// Return error if any linting failed
	if !output.Summary.OverallSuccess {
		return errors.New("linting failed")
	}

	return nil
}

func (r *runners) lintHelmCharts(cmd *cobra.Command, config *tools.Config) (*HelmLintResults, error) {
	// Get helm version from config
	helmVersion := tools.DefaultHelmVersion
	if config.ReplLint.Tools != nil {
		if v, ok := config.ReplLint.Tools[tools.ToolHelm]; ok {
			helmVersion = v
		}
	}

	// Check if there are any charts configured
	chartPaths, err := lint2.GetChartPathsFromConfig(config)
	if err != nil {
		return nil, errors.Wrap(err, "failed to expand chart paths")
	}

	results := &HelmLintResults{
		Enabled: true,
		Charts:  make([]ChartLintResult, 0, len(chartPaths)),
	}

	// Lint all charts and collect results
	for _, chartPath := range chartPaths {
		lint2Result, err := lint2.LintChart(cmd.Context(), chartPath, helmVersion)
		if err != nil {
			return nil, errors.Wrapf(err, "failed to lint chart: %s", chartPath)
		}

		// Convert to structured format
		chartResult := ChartLintResult{
			Path:     chartPath,
			Success:  lint2Result.Success,
			Messages: convertLint2Messages(lint2Result.Messages),
			Summary:  calculateResourceSummary(lint2Result.Messages),
		}
		results.Charts = append(results.Charts, chartResult)
	}

	// Display results in table format (only if table output)
	if r.outputFormat == "table" {
		if err := r.displayHelmResults(results); err != nil {
			return nil, errors.Wrap(err, "failed to display helm results")
		}
	}

	return results, nil
}

func (r *runners) lintPreflightSpecs(cmd *cobra.Command, config *tools.Config) (*PreflightLintResults, error) {
	// Get preflight version from config
	preflightVersion := tools.DefaultPreflightVersion
	if config.ReplLint.Tools != nil {
		if v, ok := config.ReplLint.Tools[tools.ToolPreflight]; ok {
			preflightVersion = v
		}
	}

	// Check if there are any preflight specs configured
	preflightPaths, err := lint2.GetPreflightPathsFromConfig(config)
	if err != nil {
		return nil, errors.Wrap(err, "failed to expand preflight paths")
	}

	results := &PreflightLintResults{
		Enabled: true,
		Specs:   make([]PreflightLintResult, 0, len(preflightPaths)),
	}

	// Lint all preflight specs and collect results
	for _, specPath := range preflightPaths {
		lint2Result, err := lint2.LintPreflight(cmd.Context(), specPath, preflightVersion)
		if err != nil {
			return nil, errors.Wrapf(err, "failed to lint preflight spec: %s", specPath)
		}

		// Convert to structured format
		preflightResult := PreflightLintResult{
			Path:     specPath,
			Success:  lint2Result.Success,
			Messages: convertLint2Messages(lint2Result.Messages),
			Summary:  calculateResourceSummary(lint2Result.Messages),
		}
		results.Specs = append(results.Specs, preflightResult)
	}

	// Display results in table format (only if table output)
	if r.outputFormat == "table" {
		if err := r.displayPreflightResults(results); err != nil {
			return nil, errors.Wrap(err, "failed to display preflight results")
		}
	}

	return results, nil
}

<<<<<<< HEAD
// extractImagesFromConfig extracts images from charts and returns structured results
func (r *runners) extractImagesFromConfig(ctx context.Context, config *tools.Config) (*ImageExtractResults, error) {
	extractor := imageextract.NewExtractor()

	opts := imageextract.Options{
		IncludeDuplicates: false,
		NoWarnings:        false,
	}
=======
func (r *runners) lintSupportBundleSpecs(cmd *cobra.Command, config *tools.Config) (bool, error) {
	// Get support-bundle version from config
	sbVersion := tools.DefaultSupportBundleVersion
	if config.ReplLint.Tools != nil {
		if v, ok := config.ReplLint.Tools[tools.ToolSupportBundle]; ok {
			sbVersion = v
		}
	}

	// Discover support bundle specs from manifests
	// Support bundles are co-located with other Kubernetes manifests,
	// unlike preflights which are moving to a separate location
	sbPaths, err := lint2.DiscoverSupportBundlesFromManifests(config.Manifests)
	if err != nil {
		return false, errors.Wrap(err, "failed to discover support bundle specs from manifests")
	}

	// If no support bundles found, that's not an error - they're optional
	if len(sbPaths) == 0 {
		return false, nil
	}

	// Lint all support bundle specs and collect results
	var allResults []*lint2.LintResult
	var allPaths []string
	hasFailure := false

	for _, specPath := range sbPaths {
		result, err := lint2.LintSupportBundle(cmd.Context(), specPath, sbVersion)
		if err != nil {
			return false, errors.Wrapf(err, "failed to lint support bundle spec: %s", specPath)
		}

		allResults = append(allResults, result)
		allPaths = append(allPaths, specPath)

		if !result.Success {
			hasFailure = true
		}
	}

	// Display results for all support bundle specs
	if err := displayAllLintResults(r.w, "support bundle spec", allPaths, allResults); err != nil {
		return false, errors.Wrap(err, "failed to display lint results")
	}

	return hasFailure, nil
}

type resourceSummary struct {
	errorCount   int
	warningCount int
	infoCount    int
}
>>>>>>> 1454887f

	// Get chart paths from config
	chartPaths, err := lint2.GetChartPathsFromConfig(config)
	if err != nil {
		return nil, errors.Wrap(err, "failed to get chart paths from config")
	}

	if len(chartPaths) == 0 {
		return &ImageExtractResults{
			Images:   []imageextract.ImageRef{},
			Warnings: []imageextract.Warning{},
			Summary:  ImageSummary{TotalImages: 0, UniqueImages: 0},
		}, nil
	}

	// Collect all images from all charts
	imageMap := make(map[string]imageextract.ImageRef) // For deduplication
	var allWarnings []imageextract.Warning

	for _, chartPath := range chartPaths {
		result, err := extractor.ExtractFromChart(ctx, chartPath, opts)
		if err != nil {
			allWarnings = append(allWarnings, imageextract.Warning{
				Image:   chartPath,
				Message: fmt.Sprintf("Failed to extract images: %v", err),
			})
			continue
		}

		// Add images to deduplicated map
		for _, img := range result.Images {
			if existing, ok := imageMap[img.Raw]; ok {
				// Merge sources
				existing.Sources = append(existing.Sources, img.Sources...)
				imageMap[img.Raw] = existing
			} else {
				imageMap[img.Raw] = img
			}
		}

		allWarnings = append(allWarnings, result.Warnings...)
	}

	// Convert map back to slice
	var allImages []imageextract.ImageRef
	for _, img := range imageMap {
		allImages = append(allImages, img)
	}

	return &ImageExtractResults{
		Images:   allImages,
		Warnings: allWarnings,
		Summary: ImageSummary{
			TotalImages:  len(allImages),
			UniqueImages: len(allImages),
		},
	}, nil
}

// displayImages displays image extraction results
func (r *runners) displayImages(results *ImageExtractResults) {
	if results == nil {
		return
	}

	fmt.Fprintln(r.w, "Extracting images from Helm charts...")
	fmt.Fprintln(r.w)
	r.w.Flush()

	// Create a result for the print function
	printResult := &imageextract.Result{
		Images:   results.Images,
		Warnings: results.Warnings,
	}

	// Print images using existing print function
	if err := print.Images("table", r.w, printResult); err != nil {
		fmt.Fprintf(r.w, "Warning: Failed to display images: %v\n", err)
	}

	fmt.Fprintf(r.w, "\nFound %d unique images\n\n", results.Summary.UniqueImages)
	r.w.Flush()
}

// calculateOverallSummary calculates the overall summary from all results
func (r *runners) calculateOverallSummary(output *JSONLintOutput) LintSummary {
	summary := LintSummary{}

	// Count from Helm results
	if output.HelmResults != nil {
		for _, chart := range output.HelmResults.Charts {
			summary.TotalResources++
			if chart.Success {
				summary.PassedResources++
			} else {
				summary.FailedResources++
			}
			summary.TotalErrors += chart.Summary.ErrorCount
			summary.TotalWarnings += chart.Summary.WarningCount
			summary.TotalInfo += chart.Summary.InfoCount
		}
	}

	// Count from Preflight results
	if output.PreflightResults != nil {
		for _, spec := range output.PreflightResults.Specs {
			summary.TotalResources++
			if spec.Success {
				summary.PassedResources++
			} else {
				summary.FailedResources++
			}
			summary.TotalErrors += spec.Summary.ErrorCount
			summary.TotalWarnings += spec.Summary.WarningCount
			summary.TotalInfo += spec.Summary.InfoCount
		}
	}

	summary.OverallSuccess = summary.FailedResources == 0

	return summary
}

// displayHelmResults displays Helm lint results in table format
func (r *runners) displayHelmResults(results *HelmLintResults) error {
	if results == nil || len(results.Charts) == 0 {
		return nil
	}

<<<<<<< HEAD
	for _, chart := range results.Charts {
		fmt.Fprintf(r.w, "==> Linting chart: %s\n\n", chart.Path)

		if len(chart.Messages) == 0 {
			fmt.Fprintf(r.w, "No issues found\n")
		} else {
			for _, msg := range chart.Messages {
				if msg.Path != "" {
					fmt.Fprintf(r.w, "[%s] %s: %s\n", msg.Severity, msg.Path, msg.Message)
				} else {
					fmt.Fprintf(r.w, "[%s] %s\n", msg.Severity, msg.Message)
				}
			}
		}
=======
// initConfigForLint is a simplified version of init flow specifically for lint command
func (r *runners) initConfigForLint(cmd *cobra.Command) error {
	fmt.Fprintf(r.w, "Let's set up a basic linting configuration.\n\n")

	// Auto-detect resources
	detected, err := tools.AutoDetectResources(".")
	if err != nil {
		return errors.Wrap(err, "auto-detecting resources")
	}

	config := &tools.Config{}

	// Show what was detected
	if len(detected.Charts) > 0 {
		fmt.Fprintf(r.w, "Found %d Helm chart(s):\n", len(detected.Charts))
		for _, chart := range detected.Charts {
			fmt.Fprintf(r.w, "  - %s\n", chart)
		}
		fmt.Fprintf(r.w, "\n")

		// Add to config
		for _, chartPath := range detected.Charts {
			if !strings.HasPrefix(chartPath, ".") {
				chartPath = "./" + chartPath
			}
			config.Charts = append(config.Charts, tools.ChartConfig{
				Path: chartPath,
			})
		}
	}

	if len(detected.Preflights) > 0 {
		fmt.Fprintf(r.w, "Found %d preflight spec(s):\n", len(detected.Preflights))
		for _, preflight := range detected.Preflights {
			fmt.Fprintf(r.w, "  - %s\n", preflight)
		}
		fmt.Fprintf(r.w, "\n")

		// Add to config
		for _, preflightPath := range detected.Preflights {
			if !strings.HasPrefix(preflightPath, ".") {
				preflightPath = "./" + preflightPath
			}
			config.Preflights = append(config.Preflights, tools.PreflightConfig{
				Path: preflightPath,
			})
		}
	}

	if len(config.Charts) == 0 && len(config.Preflights) == 0 {
		fmt.Fprintf(r.w, "No Helm charts or preflight specs detected.\n")

		// Prompt for chart path
		chartPrompt := promptui.Prompt{
			Label:   "Chart path (leave empty to skip)",
			Default: "",
		}
		chartPath, _ := chartPrompt.Run()
		if chartPath != "" {
			config.Charts = append(config.Charts, tools.ChartConfig{Path: chartPath})
		}

		// Prompt for preflight path
		preflightPrompt := promptui.Prompt{
			Label:   "Preflight spec path (leave empty to skip)",
			Default: "",
		}
		preflightPath, _ := preflightPrompt.Run()
		if preflightPath != "" {
			config.Preflights = append(config.Preflights, tools.PreflightConfig{Path: preflightPath})
		}
	}

	// Apply defaults
	parser := tools.NewConfigParser()
	parser.ApplyDefaults(config)

	// Write config file
	configPath := filepath.Join(".", ".replicated")
	if err := tools.WriteConfigFile(config, configPath); err != nil {
		return errors.Wrap(err, "writing config file")
	}

	fmt.Fprintf(r.w, "Created %s\n", configPath)

	return nil
}

func (r *runners) extractAndDisplayImagesFromConfig(ctx context.Context, config *tools.Config) error {
	extractor := imageextract.NewExtractor()
>>>>>>> 1454887f

		fmt.Fprintf(r.w, "\nSummary for %s: %d error(s), %d warning(s), %d info\n",
			chart.Path, chart.Summary.ErrorCount, chart.Summary.WarningCount, chart.Summary.InfoCount)

		if chart.Success {
			fmt.Fprintf(r.w, "Status: Passed\n\n")
		} else {
			fmt.Fprintf(r.w, "Status: Failed\n\n")
		}
	}

	// Print overall summary if multiple charts
	if len(results.Charts) > 1 {
		totalErrors := 0
		totalWarnings := 0
		totalInfo := 0
		failedCharts := 0

		for _, chart := range results.Charts {
			totalErrors += chart.Summary.ErrorCount
			totalWarnings += chart.Summary.WarningCount
			totalInfo += chart.Summary.InfoCount
			if !chart.Success {
				failedCharts++
			}
		}

		fmt.Fprintf(r.w, "==> Overall Summary\n")
		fmt.Fprintf(r.w, "charts linted: %d\n", len(results.Charts))
		fmt.Fprintf(r.w, "charts passed: %d\n", len(results.Charts)-failedCharts)
		fmt.Fprintf(r.w, "charts failed: %d\n", failedCharts)
		fmt.Fprintf(r.w, "Total errors: %d\n", totalErrors)
		fmt.Fprintf(r.w, "Total warnings: %d\n", totalWarnings)
		fmt.Fprintf(r.w, "Total info: %d\n", totalInfo)

		if failedCharts > 0 {
			fmt.Fprintf(r.w, "\nOverall Status: Failed\n")
		} else {
			fmt.Fprintf(r.w, "\nOverall Status: Passed\n")
		}
	}

	return nil
}

// displayPreflightResults displays Preflight lint results in table format
func (r *runners) displayPreflightResults(results *PreflightLintResults) error {
	if results == nil || len(results.Specs) == 0 {
		return nil
	}

	for _, spec := range results.Specs {
		fmt.Fprintf(r.w, "==> Linting preflight spec: %s\n\n", spec.Path)

		if len(spec.Messages) == 0 {
			fmt.Fprintf(r.w, "No issues found\n")
		} else {
			for _, msg := range spec.Messages {
				if msg.Path != "" {
					fmt.Fprintf(r.w, "[%s] %s: %s\n", msg.Severity, msg.Path, msg.Message)
				} else {
					fmt.Fprintf(r.w, "[%s] %s\n", msg.Severity, msg.Message)
				}
			}
		}

		fmt.Fprintf(r.w, "\nSummary for %s: %d error(s), %d warning(s), %d info\n",
			spec.Path, spec.Summary.ErrorCount, spec.Summary.WarningCount, spec.Summary.InfoCount)

		if spec.Success {
			fmt.Fprintf(r.w, "Status: Passed\n\n")
		} else {
			fmt.Fprintf(r.w, "Status: Failed\n\n")
		}
	}

	// Print overall summary if multiple specs
	if len(results.Specs) > 1 {
		totalErrors := 0
		totalWarnings := 0
		totalInfo := 0
		failedSpecs := 0

		for _, spec := range results.Specs {
			totalErrors += spec.Summary.ErrorCount
			totalWarnings += spec.Summary.WarningCount
			totalInfo += spec.Summary.InfoCount
			if !spec.Success {
				failedSpecs++
			}
		}

		fmt.Fprintf(r.w, "==> Overall Summary\n")
		fmt.Fprintf(r.w, "preflight specs linted: %d\n", len(results.Specs))
		fmt.Fprintf(r.w, "preflight specs passed: %d\n", len(results.Specs)-failedSpecs)
		fmt.Fprintf(r.w, "preflight specs failed: %d\n", failedSpecs)
		fmt.Fprintf(r.w, "Total errors: %d\n", totalErrors)
		fmt.Fprintf(r.w, "Total warnings: %d\n", totalWarnings)
		fmt.Fprintf(r.w, "Total info: %d\n", totalInfo)

		if failedSpecs > 0 {
			fmt.Fprintf(r.w, "\nOverall Status: Failed\n")
		} else {
			fmt.Fprintf(r.w, "\nOverall Status: Passed\n")
		}
	}

	return nil
}

// findConfigFilePath finds the .replicated config file path
func findConfigFilePath(startPath string) string {
	currentDir := startPath
	if currentDir == "" {
		var err error
		currentDir, err = os.Getwd()
		if err != nil {
			return ".replicated"
		}
	}

	for {
		// Try .replicated first, then .replicated.yaml
		candidates := []string{
			filepath.Join(currentDir, ".replicated"),
			filepath.Join(currentDir, ".replicated.yaml"),
		}

		for _, configPath := range candidates {
			if stat, err := os.Stat(configPath); err == nil && !stat.IsDir() {
				return configPath
			}
		}

		// Move up one directory
		parentDir := filepath.Dir(currentDir)
		if parentDir == currentDir {
			// Reached root, return default
			return ".replicated"
		}
		currentDir = parentDir
	}
}

// writeOutputToFile writes lint output to a file
func (r *runners) writeOutputToFile(output *JSONLintOutput) error {
	// Create the file
	file, err := os.Create(r.args.lintOutputFile)
	if err != nil {
		return errors.Wrap(err, "failed to create output file")
	}
	defer file.Close()

	// For JSON format, write JSON directly
	if r.outputFormat == "json" {
		encoder := json.NewEncoder(file)
		encoder.SetIndent("", "  ")
		if err := encoder.Encode(output); err != nil {
			return errors.Wrap(err, "failed to write JSON to file")
		}
		return nil
	}

	// For table format, we need to recreate the table output
	// Create a tabwriter for the file
	w := tabwriter.NewWriter(file, minWidth, tabWidth, padding, padChar, tabwriter.TabIndent)

	// Re-display helm results
	if output.HelmResults != nil && output.HelmResults.Enabled {
		for _, chart := range output.HelmResults.Charts {
			fmt.Fprintf(w, "==> Linting chart: %s\n\n", chart.Path)

			if len(chart.Messages) == 0 {
				fmt.Fprintf(w, "No issues found\n")
			} else {
				for _, msg := range chart.Messages {
					if msg.Path != "" {
						fmt.Fprintf(w, "[%s] %s: %s\n", msg.Severity, msg.Path, msg.Message)
					} else {
						fmt.Fprintf(w, "[%s] %s\n", msg.Severity, msg.Message)
					}
				}
			}

			fmt.Fprintf(w, "\nSummary for %s: %d error(s), %d warning(s), %d info\n",
				chart.Path, chart.Summary.ErrorCount, chart.Summary.WarningCount, chart.Summary.InfoCount)

			if chart.Success {
				fmt.Fprintf(w, "Status: Passed\n\n")
			} else {
				fmt.Fprintf(w, "Status: Failed\n\n")
			}
		}

		// Print overall summary if multiple charts
		if len(output.HelmResults.Charts) > 1 {
			totalErrors := 0
			totalWarnings := 0
			totalInfo := 0
			failedCharts := 0

			for _, chart := range output.HelmResults.Charts {
				totalErrors += chart.Summary.ErrorCount
				totalWarnings += chart.Summary.WarningCount
				totalInfo += chart.Summary.InfoCount
				if !chart.Success {
					failedCharts++
				}
			}

			fmt.Fprintf(w, "==> Overall Summary\n")
			fmt.Fprintf(w, "charts linted: %d\n", len(output.HelmResults.Charts))
			fmt.Fprintf(w, "charts passed: %d\n", len(output.HelmResults.Charts)-failedCharts)
			fmt.Fprintf(w, "charts failed: %d\n", failedCharts)
			fmt.Fprintf(w, "Total errors: %d\n", totalErrors)
			fmt.Fprintf(w, "Total warnings: %d\n", totalWarnings)
			fmt.Fprintf(w, "Total info: %d\n", totalInfo)

			if failedCharts > 0 {
				fmt.Fprintf(w, "\nOverall Status: Failed\n")
			} else {
				fmt.Fprintf(w, "\nOverall Status: Passed\n")
			}
		}
	}

	// Display preflight results
	if output.PreflightResults != nil && output.PreflightResults.Enabled {
		for _, spec := range output.PreflightResults.Specs {
			fmt.Fprintf(w, "==> Linting preflight spec: %s\n\n", spec.Path)

			if len(spec.Messages) == 0 {
				fmt.Fprintf(w, "No issues found\n")
			} else {
				for _, msg := range spec.Messages {
					if msg.Path != "" {
						fmt.Fprintf(w, "[%s] %s: %s\n", msg.Severity, msg.Path, msg.Message)
					} else {
						fmt.Fprintf(w, "[%s] %s\n", msg.Severity, msg.Message)
					}
				}
			}

			fmt.Fprintf(w, "\nSummary for %s: %d error(s), %d warning(s), %d info\n",
				spec.Path, spec.Summary.ErrorCount, spec.Summary.WarningCount, spec.Summary.InfoCount)

			if spec.Success {
				fmt.Fprintf(w, "Status: Passed\n\n")
			} else {
				fmt.Fprintf(w, "Status: Failed\n\n")
			}
		}
	}

	// Display disabled linters messages
	if output.HelmResults != nil && !output.HelmResults.Enabled {
		fmt.Fprintf(w, "Helm linting is disabled in .replicated config\n\n")
	}
	if output.PreflightResults != nil && !output.PreflightResults.Enabled {
		fmt.Fprintf(w, "Preflight linting is disabled in .replicated config\n\n")
	}

	// Flush and close
	if err := w.Flush(); err != nil {
		return errors.Wrap(err, "failed to flush output to file")
	}

	return nil
}<|MERGE_RESOLUTION|>--- conflicted
+++ resolved
@@ -4,15 +4,11 @@
 	"context"
 	"encoding/json"
 	"fmt"
-<<<<<<< HEAD
+	"io"
 	"os"
 	"path/filepath"
+	"strings"
 	"text/tabwriter"
-=======
-	"io"
-	"path/filepath"
-	"strings"
->>>>>>> 1454887f
 
 	"github.com/manifoldco/promptui"
 	"github.com/pkg/errors"
@@ -25,10 +21,9 @@
 
 func (r *runners) InitLint(parent *cobra.Command) *cobra.Command {
 	cmd := &cobra.Command{
-<<<<<<< HEAD
 		Use:   "lint",
-		Short: "Lint Helm charts and Preflight specs",
-		Long: `Lint Helm charts and Preflight specs defined in .replicated config file.
+		Short: "Lint Helm charts, Preflight specs, and Support Bundle specs",
+		Long: `Lint Helm charts, Preflight specs, and Support Bundle specs defined in .replicated config file.
 
 This command reads paths from the .replicated config and executes linting locally 
 on each resource. Use --verbose to also display extracted container images.`,
@@ -49,11 +44,6 @@
 
   # Verbose mode with image extraction
   replicated lint --verbose`,
-=======
-		Use:          "lint",
-		Short:        "Lint Helm charts, Preflight specs, and Support Bundle specs",
-		Long:         `Lint Helm charts, Preflight specs, and Support Bundle specs defined in .replicated config file. This command reads paths from the .replicated config and executes linting locally on each resource. Use --verbose to also display extracted container images.`,
->>>>>>> 1454887f
 		SilenceUsage: true,
 	}
 
@@ -155,25 +145,18 @@
 
 	// Lint Helm charts if enabled
 	if config.ReplLint.Linters.Helm.IsEnabled() {
-<<<<<<< HEAD
-		helmResults, err := r.lintHelmCharts(cmd, config)
-		if err != nil {
-			return err
-		}
-		output.HelmResults = helmResults
-=======
 		if len(config.Charts) == 0 {
-			fmt.Fprintf(r.w, "No Helm charts configured (skipping Helm linting)\n\n")
+			output.HelmResults = &HelmLintResults{Enabled: true, Charts: []ChartLintResult{}}
+			if r.outputFormat == "table" {
+				fmt.Fprintf(r.w, "No Helm charts configured (skipping Helm linting)\n\n")
+			}
 		} else {
-			helmFailed, err := r.lintHelmCharts(cmd, config)
+			helmResults, err := r.lintHelmCharts(cmd, config)
 			if err != nil {
 				return err
 			}
-			if helmFailed {
-				hasFailure = true
-			}
-		}
->>>>>>> 1454887f
+			output.HelmResults = helmResults
+		}
 	} else {
 		output.HelmResults = &HelmLintResults{Enabled: false, Charts: []ChartLintResult{}}
 		if r.outputFormat == "table" {
@@ -183,16 +166,39 @@
 
 	// Lint Preflight specs if enabled
 	if config.ReplLint.Linters.Preflight.IsEnabled() {
-<<<<<<< HEAD
-		preflightResults, err := r.lintPreflightSpecs(cmd, config)
-		if err != nil {
-			return err
-		}
-		output.PreflightResults = preflightResults
+		if len(config.Preflights) == 0 {
+			output.PreflightResults = &PreflightLintResults{Enabled: true, Specs: []PreflightLintResult{}}
+			if r.outputFormat == "table" {
+				fmt.Fprintf(r.w, "No preflight specs configured (skipping preflight linting)\n\n")
+			}
+		} else {
+			preflightResults, err := r.lintPreflightSpecs(cmd, config)
+			if err != nil {
+				return err
+			}
+			output.PreflightResults = preflightResults
+		}
 	} else {
 		output.PreflightResults = &PreflightLintResults{Enabled: false, Specs: []PreflightLintResult{}}
 		if r.outputFormat == "table" {
 			fmt.Fprintf(r.w, "Preflight linting is disabled in .replicated config\n\n")
+		}
+	}
+
+	// Lint Support Bundle specs if enabled
+	if config.ReplLint.Linters.SupportBundle.IsEnabled() {
+		sbFailed, err := r.lintSupportBundleSpecs(cmd, config)
+		if err != nil {
+			return err
+		}
+		// Support Bundle results not yet in structured output
+		// Update OverallSuccess if Support Bundle linting failed
+		if sbFailed {
+			output.Summary.OverallSuccess = false
+		}
+	} else {
+		if r.outputFormat == "table" {
+			fmt.Fprintf(r.w, "Support Bundle linting is disabled in .replicated config\n\n")
 		}
 	}
 
@@ -219,34 +225,6 @@
 		if err := r.w.Flush(); err != nil {
 			return errors.Wrap(err, "failed to flush output")
 		}
-=======
-		if len(config.Preflights) == 0 {
-			fmt.Fprintf(r.w, "No preflight specs configured (skipping preflight linting)\n\n")
-		} else {
-			preflightFailed, err := r.lintPreflightSpecs(cmd, config)
-			if err != nil {
-				return err
-			}
-			if preflightFailed {
-				hasFailure = true
-			}
-		}
-	} else {
-		fmt.Fprintf(r.w, "Preflight linting is disabled in .replicated config\n\n")
-	}
-
-	// Lint Support Bundle specs if enabled
-	if config.ReplLint.Linters.SupportBundle.IsEnabled() {
-		sbFailed, err := r.lintSupportBundleSpecs(cmd, config)
-		if err != nil {
-			return err
-		}
-		if sbFailed {
-			hasFailure = true
-		}
-	} else {
-		fmt.Fprintf(r.w, "Support Bundle linting is disabled in .replicated config\n\n")
->>>>>>> 1454887f
 	}
 
 	// Output to file if specified
@@ -358,16 +336,6 @@
 	return results, nil
 }
 
-<<<<<<< HEAD
-// extractImagesFromConfig extracts images from charts and returns structured results
-func (r *runners) extractImagesFromConfig(ctx context.Context, config *tools.Config) (*ImageExtractResults, error) {
-	extractor := imageextract.NewExtractor()
-
-	opts := imageextract.Options{
-		IncludeDuplicates: false,
-		NoWarnings:        false,
-	}
-=======
 func (r *runners) lintSupportBundleSpecs(cmd *cobra.Command, config *tools.Config) (bool, error) {
 	// Get support-bundle version from config
 	sbVersion := tools.DefaultSupportBundleVersion
@@ -422,7 +390,205 @@
 	warningCount int
 	infoCount    int
 }
->>>>>>> 1454887f
+
+func displayAllLintResults(w io.Writer, resourceType string, resourcePaths []string, results []*lint2.LintResult) error {
+	totalErrors := 0
+	totalWarnings := 0
+	totalInfo := 0
+	totalResourcesFailed := 0
+
+	// Display results for each resource
+	for i, result := range results {
+		resourcePath := resourcePaths[i]
+		summary := displaySingleResourceResult(w, resourceType, resourcePath, result)
+
+		totalErrors += summary.errorCount
+		totalWarnings += summary.warningCount
+		totalInfo += summary.infoCount
+
+		if !result.Success {
+			totalResourcesFailed++
+		}
+	}
+
+	// Print overall summary if multiple resources
+	if len(results) > 1 {
+		displayOverallSummary(w, resourceType, len(results), totalResourcesFailed, totalErrors, totalWarnings, totalInfo)
+	}
+
+	return nil
+}
+
+func displaySingleResourceResult(w io.Writer, resourceType string, resourcePath string, result *lint2.LintResult) resourceSummary {
+	// Print header for this resource
+	fmt.Fprintf(w, "==> Linting %s: %s\n\n", resourceType, resourcePath)
+
+	// Print messages
+	if len(result.Messages) == 0 {
+		fmt.Fprintf(w, "No issues found\n")
+	} else {
+		for _, msg := range result.Messages {
+			displayLintMessage(w, msg)
+		}
+	}
+
+	// Count messages by severity
+	summary := countMessagesBySeverity(result.Messages)
+
+	// Print per-resource summary
+	fmt.Fprintf(w, "\nSummary for %s: %d error(s), %d warning(s), %d info\n",
+		resourcePath, summary.errorCount, summary.warningCount, summary.infoCount)
+
+	// Print per-resource status
+	if result.Success {
+		fmt.Fprintf(w, "Status: Passed\n\n")
+	} else {
+		fmt.Fprintf(w, "Status: Failed\n\n")
+	}
+
+	return summary
+}
+
+func displayLintMessage(w io.Writer, msg lint2.LintMessage) {
+	if msg.Path != "" {
+		fmt.Fprintf(w, "[%s] %s: %s\n", msg.Severity, msg.Path, msg.Message)
+	} else {
+		fmt.Fprintf(w, "[%s] %s\n", msg.Severity, msg.Message)
+	}
+}
+
+func countMessagesBySeverity(messages []lint2.LintMessage) resourceSummary {
+	summary := resourceSummary{}
+	for _, msg := range messages {
+		switch msg.Severity {
+		case "ERROR":
+			summary.errorCount++
+		case "WARNING":
+			summary.warningCount++
+		case "INFO":
+			summary.infoCount++
+		}
+	}
+	return summary
+}
+
+func displayOverallSummary(w io.Writer, resourceType string, totalResources, failedResources, totalErrors, totalWarnings, totalInfo int) {
+	// Pluralize resource type (simple 's' suffix)
+	// Note: Works for current resource types (chart→charts, preflight spec→preflight specs)
+	// Would need enhancement for irregular plurals if new resource types are added
+	resourceTypePlural := resourceType + "s"
+
+	fmt.Fprintf(w, "==> Overall Summary\n")
+	fmt.Fprintf(w, "%s linted: %d\n", resourceTypePlural, totalResources)
+	fmt.Fprintf(w, "%s passed: %d\n", resourceTypePlural, totalResources-failedResources)
+	fmt.Fprintf(w, "%s failed: %d\n", resourceTypePlural, failedResources)
+	fmt.Fprintf(w, "Total errors: %d\n", totalErrors)
+	fmt.Fprintf(w, "Total warnings: %d\n", totalWarnings)
+	fmt.Fprintf(w, "Total info: %d\n", totalInfo)
+
+	if failedResources > 0 {
+		fmt.Fprintf(w, "\nOverall Status: Failed\n")
+	} else {
+		fmt.Fprintf(w, "\nOverall Status: Passed\n")
+	}
+}
+
+// initConfigForLint is a simplified version of init flow specifically for lint command
+func (r *runners) initConfigForLint(cmd *cobra.Command) error {
+	fmt.Fprintf(r.w, "Let's set up a basic linting configuration.\n\n")
+
+	// Auto-detect resources
+	detected, err := tools.AutoDetectResources(".")
+	if err != nil {
+		return errors.Wrap(err, "auto-detecting resources")
+	}
+
+	config := &tools.Config{}
+
+	// Show what was detected
+	if len(detected.Charts) > 0 {
+		fmt.Fprintf(r.w, "Found %d Helm chart(s):\n", len(detected.Charts))
+		for _, chart := range detected.Charts {
+			fmt.Fprintf(r.w, "  - %s\n", chart)
+		}
+		fmt.Fprintf(r.w, "\n")
+
+		// Add to config
+		for _, chartPath := range detected.Charts {
+			if !strings.HasPrefix(chartPath, ".") {
+				chartPath = "./" + chartPath
+			}
+			config.Charts = append(config.Charts, tools.ChartConfig{
+				Path: chartPath,
+			})
+		}
+	}
+
+	if len(detected.Preflights) > 0 {
+		fmt.Fprintf(r.w, "Found %d preflight spec(s):\n", len(detected.Preflights))
+		for _, preflight := range detected.Preflights {
+			fmt.Fprintf(r.w, "  - %s\n", preflight)
+		}
+		fmt.Fprintf(r.w, "\n")
+
+		// Add to config
+		for _, preflightPath := range detected.Preflights {
+			if !strings.HasPrefix(preflightPath, ".") {
+				preflightPath = "./" + preflightPath
+			}
+			config.Preflights = append(config.Preflights, tools.PreflightConfig{
+				Path: preflightPath,
+			})
+		}
+	}
+
+	if len(config.Charts) == 0 && len(config.Preflights) == 0 {
+		fmt.Fprintf(r.w, "No Helm charts or preflight specs detected.\n")
+
+		// Prompt for chart path
+		chartPrompt := promptui.Prompt{
+			Label:   "Chart path (leave empty to skip)",
+			Default: "",
+		}
+		chartPath, _ := chartPrompt.Run()
+		if chartPath != "" {
+			config.Charts = append(config.Charts, tools.ChartConfig{Path: chartPath})
+		}
+
+		// Prompt for preflight path
+		preflightPrompt := promptui.Prompt{
+			Label:   "Preflight spec path (leave empty to skip)",
+			Default: "",
+		}
+		preflightPath, _ := preflightPrompt.Run()
+		if preflightPath != "" {
+			config.Preflights = append(config.Preflights, tools.PreflightConfig{Path: preflightPath})
+		}
+	}
+
+	// Apply defaults
+	parser := tools.NewConfigParser()
+	parser.ApplyDefaults(config)
+
+	// Write config file
+	configPath := filepath.Join(".", ".replicated")
+	if err := tools.WriteConfigFile(config, configPath); err != nil {
+		return errors.Wrap(err, "writing config file")
+	}
+
+	fmt.Fprintf(r.w, "Created %s\n", configPath)
+
+	return nil
+}
+
+// extractImagesFromConfig extracts images from charts and returns structured results
+func (r *runners) extractImagesFromConfig(ctx context.Context, config *tools.Config) (*ImageExtractResults, error) {
+	extractor := imageextract.NewExtractor()
+
+	opts := imageextract.Options{
+		IncludeDuplicates: false,
+		NoWarnings:        false,
+	}
 
 	// Get chart paths from config
 	chartPaths, err := lint2.GetChartPathsFromConfig(config)
@@ -552,7 +718,6 @@
 		return nil
 	}
 
-<<<<<<< HEAD
 	for _, chart := range results.Charts {
 		fmt.Fprintf(r.w, "==> Linting chart: %s\n\n", chart.Path)
 
@@ -567,98 +732,6 @@
 				}
 			}
 		}
-=======
-// initConfigForLint is a simplified version of init flow specifically for lint command
-func (r *runners) initConfigForLint(cmd *cobra.Command) error {
-	fmt.Fprintf(r.w, "Let's set up a basic linting configuration.\n\n")
-
-	// Auto-detect resources
-	detected, err := tools.AutoDetectResources(".")
-	if err != nil {
-		return errors.Wrap(err, "auto-detecting resources")
-	}
-
-	config := &tools.Config{}
-
-	// Show what was detected
-	if len(detected.Charts) > 0 {
-		fmt.Fprintf(r.w, "Found %d Helm chart(s):\n", len(detected.Charts))
-		for _, chart := range detected.Charts {
-			fmt.Fprintf(r.w, "  - %s\n", chart)
-		}
-		fmt.Fprintf(r.w, "\n")
-
-		// Add to config
-		for _, chartPath := range detected.Charts {
-			if !strings.HasPrefix(chartPath, ".") {
-				chartPath = "./" + chartPath
-			}
-			config.Charts = append(config.Charts, tools.ChartConfig{
-				Path: chartPath,
-			})
-		}
-	}
-
-	if len(detected.Preflights) > 0 {
-		fmt.Fprintf(r.w, "Found %d preflight spec(s):\n", len(detected.Preflights))
-		for _, preflight := range detected.Preflights {
-			fmt.Fprintf(r.w, "  - %s\n", preflight)
-		}
-		fmt.Fprintf(r.w, "\n")
-
-		// Add to config
-		for _, preflightPath := range detected.Preflights {
-			if !strings.HasPrefix(preflightPath, ".") {
-				preflightPath = "./" + preflightPath
-			}
-			config.Preflights = append(config.Preflights, tools.PreflightConfig{
-				Path: preflightPath,
-			})
-		}
-	}
-
-	if len(config.Charts) == 0 && len(config.Preflights) == 0 {
-		fmt.Fprintf(r.w, "No Helm charts or preflight specs detected.\n")
-
-		// Prompt for chart path
-		chartPrompt := promptui.Prompt{
-			Label:   "Chart path (leave empty to skip)",
-			Default: "",
-		}
-		chartPath, _ := chartPrompt.Run()
-		if chartPath != "" {
-			config.Charts = append(config.Charts, tools.ChartConfig{Path: chartPath})
-		}
-
-		// Prompt for preflight path
-		preflightPrompt := promptui.Prompt{
-			Label:   "Preflight spec path (leave empty to skip)",
-			Default: "",
-		}
-		preflightPath, _ := preflightPrompt.Run()
-		if preflightPath != "" {
-			config.Preflights = append(config.Preflights, tools.PreflightConfig{Path: preflightPath})
-		}
-	}
-
-	// Apply defaults
-	parser := tools.NewConfigParser()
-	parser.ApplyDefaults(config)
-
-	// Write config file
-	configPath := filepath.Join(".", ".replicated")
-	if err := tools.WriteConfigFile(config, configPath); err != nil {
-		return errors.Wrap(err, "writing config file")
-	}
-
-	fmt.Fprintf(r.w, "Created %s\n", configPath)
-
-	return nil
-}
-
-func (r *runners) extractAndDisplayImagesFromConfig(ctx context.Context, config *tools.Config) error {
-	extractor := imageextract.NewExtractor()
->>>>>>> 1454887f
 
 		fmt.Fprintf(r.w, "\nSummary for %s: %d error(s), %d warning(s), %d info\n",
 			chart.Path, chart.Summary.ErrorCount, chart.Summary.WarningCount, chart.Summary.InfoCount)
