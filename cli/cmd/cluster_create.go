package cmd

import (
	"fmt"
	"strings"
	"time"

	"github.com/moby/moby/pkg/namesgenerator"
	"github.com/pkg/errors"
	"github.com/replicatedhq/replicated/cli/print"
	"github.com/replicatedhq/replicated/pkg/kotsclient"
	"github.com/replicatedhq/replicated/pkg/platformclient"
	"github.com/replicatedhq/replicated/pkg/types"
	"github.com/spf13/cobra"
)

func (r *runners) InitClusterCreate(parent *cobra.Command) *cobra.Command {
	cmd := &cobra.Command{
		Use:   "create",
		Short: "Create test clusters",
		Long:  `Create test clusters`,
		RunE:  r.createCluster,
	}
	parent.AddCommand(cmd)

	cmd.Flags().StringVar(&r.args.createClusterName, "name", "", "Cluster name (defaults to random name)")
	cmd.Flags().StringVar(&r.args.createClusterKubernetesDistribution, "distribution", "", "Kubernetes distribution of the cluster to provision")
	cmd.Flags().StringVar(&r.args.createClusterKubernetesVersion, "version", "", "Kubernetes version to provision (format is distribution dependent)")
	cmd.Flags().IntVar(&r.args.createClusterNodeCount, "nodes", int(1), "Node count")
	cmd.Flags().Int64Var(&r.args.createClusterDiskGiB, "disk", int64(50), "Disk Size (GiB) to request per node")
	cmd.Flags().StringVar(&r.args.createClusterTTL, "ttl", "", "Cluster TTL (duration, max 48h)")
	cmd.Flags().DurationVar(&r.args.createClusterWaitDuration, "wait", time.Second*0, "Wait duration for cluster to be ready (leave empty to not wait)")
<<<<<<< HEAD
	cmd.Flags().StringVar(&r.args.createClusterInstanceType, "instance-type", "", "The type of instance to use (e.g. m6i.large)")
	cmd.Flags()
=======

	cmd.Flags().StringVar(&r.args.createClusterInstanceType, "instance-type", "", "the type of instance to use (e.g. x5.xlarge)")
	cmd.Flags().BoolVar(&r.args.createClusterDryRun, "dry-run", false, "Dry run")
>>>>>>> 6ac323a3

	cmd.Flags().StringVar(&r.outputFormat, "output", "table", "The output format to use. One of: json|table (default: table)")

	_ = cmd.MarkFlagRequired("distribution")
	_ = cmd.MarkFlagRequired("version")

	return cmd
}

func (r *runners) createCluster(_ *cobra.Command, args []string) error {
	if r.args.createClusterName == "" {
		r.args.createClusterName = generateClusterName()
	}

	opts := kotsclient.CreateClusterOpts{
		Name:                   r.args.createClusterName,
		KubernetesDistribution: r.args.createClusterKubernetesDistribution,
		KubernetesVersion:      r.args.createClusterKubernetesVersion,
		NodeCount:              r.args.createClusterNodeCount,
		DiskGiB:                r.args.createClusterDiskGiB,
		TTL:                    r.args.createClusterTTL,
		InstanceType:           r.args.createClusterInstanceType,
		DryRun:                 r.args.createClusterDryRun,
	}
	cl, err := r.createAndWaitForCluster(opts)
	if err != nil {
		return err
	}

	if opts.DryRun {
		_, err := fmt.Fprintln(r.w, "Dry run succeeded.")
		return err
	}

	return print.Cluster(r.outputFormat, r.w, cl)
}

func (r *runners) createAndWaitForCluster(opts kotsclient.CreateClusterOpts) (*types.Cluster, error) {
	cl, ve, err := r.kotsAPI.CreateCluster(opts)
	if errors.Cause(err) == platformclient.ErrForbidden {
		return nil, ErrCompatibilityMatrixTermsNotAccepted
	} else if err != nil {
		return nil, errors.Wrap(err, "create cluster")
	}

	if ve != nil && len(ve.Errors) > 0 {
		if len(ve.SupportedDistributions) > 0 {
			_ = print.ClusterVersions("table", r.w, ve.SupportedDistributions)
		}
		return nil, fmt.Errorf("%s", errors.New(strings.Join(ve.Errors, ",")))
	}

	if opts.DryRun {
		return nil, nil
	}

	// if the wait flag was provided, we poll the api until the cluster is ready, or a timeout
	if r.args.createClusterWaitDuration > 0 {
		return waitForCluster(r.kotsAPI, cl.ID, r.args.createClusterWaitDuration)
	}

	return cl, nil
}

func generateClusterName() string {
	return namesgenerator.GetRandomName(0)
}

func waitForCluster(kotsRestClient *kotsclient.VendorV3Client, id string, duration time.Duration) (*types.Cluster, error) {
	start := time.Now()
	for {
		cluster, err := kotsRestClient.GetCluster(id)
		if err != nil {
			return nil, errors.Wrap(err, "get cluster")
		}

		if cluster.Status == types.ClusterStatusRunning {
			return cluster, nil
		} else if cluster.Status == types.ClusterStatusError || cluster.Status == types.ClusterStatusUpgradeError {
			return nil, errors.New("cluster failed to provision")
		} else {
			if time.Now().After(start.Add(duration)) {
				return cluster, nil
			}
		}

		time.Sleep(time.Second * 5)
	}
}<|MERGE_RESOLUTION|>--- conflicted
+++ resolved
@@ -30,14 +30,9 @@
 	cmd.Flags().Int64Var(&r.args.createClusterDiskGiB, "disk", int64(50), "Disk Size (GiB) to request per node")
 	cmd.Flags().StringVar(&r.args.createClusterTTL, "ttl", "", "Cluster TTL (duration, max 48h)")
 	cmd.Flags().DurationVar(&r.args.createClusterWaitDuration, "wait", time.Second*0, "Wait duration for cluster to be ready (leave empty to not wait)")
-<<<<<<< HEAD
+
 	cmd.Flags().StringVar(&r.args.createClusterInstanceType, "instance-type", "", "The type of instance to use (e.g. m6i.large)")
-	cmd.Flags()
-=======
-
-	cmd.Flags().StringVar(&r.args.createClusterInstanceType, "instance-type", "", "the type of instance to use (e.g. x5.xlarge)")
 	cmd.Flags().BoolVar(&r.args.createClusterDryRun, "dry-run", false, "Dry run")
->>>>>>> 6ac323a3
 
 	cmd.Flags().StringVar(&r.outputFormat, "output", "table", "The output format to use. One of: json|table (default: table)")
 
