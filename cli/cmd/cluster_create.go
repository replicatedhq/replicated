--- conflicted
+++ resolved
@@ -31,12 +31,8 @@
 	cmd.Flags().StringVar(&r.args.createClusterTTL, "ttl", "", "Cluster TTL (duration, max 48h)")
 	cmd.Flags().BoolVar(&r.args.createClusterDryRun, "dry-run", false, "Dry run")
 	cmd.Flags().DurationVar(&r.args.createClusterWaitDuration, "wait", time.Second*0, "Wait duration for cluster to be ready (leave empty to not wait)")
-<<<<<<< HEAD
-	cmd.Flags().StringVar(&r.args.createClusterInstanceType, "instance-type", "", "the type of instance to use (e.g. m6i.large)")
-=======
-	cmd.Flags().StringVar(&r.args.createClusterInstanceType, "instance-type", "", "The type of instance to use (e.g. x5.xlarge)")
+	cmd.Flags().StringVar(&r.args.createClusterInstanceType, "instance-type", "", "The type of instance to use (e.g. m6i.large)")
 	cmd.Flags()
->>>>>>> fe48f4cc
 
 	cmd.Flags().StringVar(&r.outputFormat, "output", "table", "The output format to use. One of: json|table (default: table)")
 
